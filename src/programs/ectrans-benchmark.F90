! (C) Copyright 2014- ECMWF.
!
! This software is licensed under the terms of the Apache Licence Version 2.0
! which can be obtained at http://www.apache.org/licenses/LICENSE-2.0.
! In applying this licence, ECMWF does not waive the privileges and immunities
! granted to it by virtue of its status as an intergovernmental organisation
! nor does it submit to any jurisdiction.
!

program transform_test

#ifdef USE_GPU
#define PINNED_TAG , pinned
#else
#define PINNED_TAG
#endif

!
! Spectral transform test
!
! This test performs spectral to real and real to spectral transforms repeated in
! timed loop.
!
! 1) One "surface" field is always transformed:
!      zspsc2(1,1:nspec2) <-> zgmvs(1:nproma,1:1,1:ngbplk)
!
! 2) A Multiple "3d" fields are transformed and can be disabled with "--nfld 0"
!
!      zspsc3a(1:nlev,1:nspec2,1:nfld) <-> zgp3a(1:nproma,1:nlev,1:nfld,1:ngpblk)
!
! 3) Optionally a "3d" vorticity/divergence field is transformed to uv (wind) and
!   can be enabled with "--vordiv"
!
!      zspvor(1:nlev,1:nspec2) / zspdiv(1:nlev,1:nspec2) <-> zgpuv(1:nproma,1:nlev,1:2,1:ngpblk)
!
! 4) Optionally scalar derivatives can be computed for the fields described in 1) and 2)
!    This must be enabled with "--scders"
!
! 5) Optionally uv East-West derivate can be computed from vorticity/divergence.
!    This must be enabled with "--vordiv --uvders"
!
!
! Authors : George Mozdzynski
!           Willem Deconinck
!           Ioan Hadade
!           Sam Hatfield
!

use parkind1, only: jpim, jprb, jprd
use oml_mod ,only : oml_max_threads
use mpl_module
use yomgstats, only: jpmaxstat, gstats_lstats => lstats
use yomhook, only : dr_hook_init
#ifdef USE_GPU
<<<<<<< HEAD
use accel_lib
=======
use openacc
>>>>>>> 33fa2f67
#endif

implicit none

! Number of points in top/bottom latitudes
integer(kind=jpim), parameter :: min_octa_points = 20

integer(kind=jpim) :: istack, getstackusage
real(kind=jprb), dimension(1) :: zmaxerr(5), zerr(5)
real(kind=jprb) :: zmaxerrg

! Output unit numbers
integer(kind=jpim), parameter :: nerr     = 0 ! Unit number for STDERR
integer(kind=jpim), parameter :: nout     = 6 ! Unit number for STDOUT
integer(kind=jpim), parameter :: noutdump = 7 ! Unit number for field output

! Default parameters
integer(kind=jpim) :: nsmax   = 79  ! Spectral truncation
integer(kind=jpim) :: iters   = 10  ! Number of iterations for transform test
integer(kind=jpim) :: nfld    = 1   ! Number of scalar fields 
integer(kind=jpim) :: nlev    = 1   ! Number of vertical levels

integer(kind=jpim) :: nflevg
integer(kind=jpim) :: ndgl ! Number of latitudes
integer(kind=jpim) :: nspec2
integer(kind=jpim) :: ngptot
integer(kind=jpim) :: ngptotg
integer(kind=jpim) :: ifld
integer(kind=jpim) :: jroc
integer(kind=jpim) :: jb
integer(kind=jpim) :: nspec2g
integer(kind=jpim) :: i
integer(kind=jpim) :: ja
integer(kind=jpim) :: ib
integer(kind=jpim) :: jprtrv

integer(kind=jpim), allocatable :: nloen(:), nprcids(:)
integer(kind=jpim) :: myproc, jj
integer :: jstep

real(kind=jprd) :: ztinit, ztloop, timef, ztstepmax, ztstepmin, ztstepavg, ztstepmed
real(kind=jprd) :: ztstepmax1, ztstepmin1, ztstepavg1, ztstepmed1
real(kind=jprd) :: ztstepmax2, ztstepmin2, ztstepavg2, ztstepmed2
real(kind=jprd), allocatable :: ztstep(:), ztstep1(:), ztstep2(:)

real(kind=jprb), allocatable :: znormsp(:), znormsp1(:), znormdiv(:), znormdiv1(:)
real(kind=jprb), allocatable :: znormvor(:), znormvor1(:), znormt(:), znormt1(:)
real(kind=jprd) :: zaveave(0:jpmaxstat)

! Grid-point space data structures
real(kind=jprb), allocatable, target PINNED_TAG :: zgmv   (:,:,:,:) ! Multilevel fields at t and t-dt
real(kind=jprb), allocatable, target PINNED_TAG :: zgmvs  (:,:,:)   ! Single level fields at t and t-dt
real(kind=jprb), pointer :: zgp3a (:,:,:,:) ! Multilevel fields at t and t-dt
real(kind=jprb), pointer :: zgpuv   (:,:,:,:) ! Multilevel fields at t and t-dt
real(kind=jprb), pointer :: zgp2 (:,:,:) ! Single level fields at t and t-dt

! Spectral space data structures
real(kind=jprb), allocatable, target PINNED_TAG :: sp3d(:,:,:)
real(kind=jprb), pointer :: zspvor(:,:) => null()
real(kind=jprb), pointer :: zspdiv(:,:) => null()
real(kind=jprb), pointer :: zspsc3a(:,:,:) => null()
real(kind=jprb), allocatable PINNED_TAG :: zspsc2(:,:)

logical :: lstack = .false. ! Output stack info
logical :: luserpnm = .false.
logical :: lkeeprpnm = .false.
logical :: luseflt = .false. ! Use fast legendre transforms
logical :: ltrace_stats = .false.
logical :: lstats_omp = .false.
logical :: lstats_comms = .false.
logical :: lstats_mpl = .false.
logical :: lstats = .true. ! gstats statistics
logical :: lbarrier_stats = .false.
logical :: lbarrier_stats2 = .false.
logical :: ldetailed_stats = .false.
logical :: lstats_alloc = .false.
logical :: lsyncstats = .false.
logical :: lstatscpu = .false.
logical :: lstats_mem = .false.
logical :: lxml_stats = .false.
logical :: lfftw = .true. ! Use FFTW for Fourier transforms
logical :: lvordiv = .false.
logical :: lscders = .false.
logical :: luvders = .false.
logical :: lprint_norms = .false. ! Calculate and print spectral norms
logical :: lmeminfo = .false. ! Show information from FIAT routine ec_meminfo at the end

integer(kind=jpim) :: nstats_mem = 0
integer(kind=jpim) :: ntrace_stats = 0
integer(kind=jpim) :: nprnt_stats = 1

! The multiplier of the machine epsilon used as a tolerance for correctness checking
! ncheck = 0 (the default) means that correctness checking is disabled
integer(kind=jpim) :: ncheck = 0

logical :: lmpoff = .false. ! Message passing switch

! Verbosity level (0 or 1)
integer :: verbosity = 0

real(kind=jprb) :: zra = 6371229._jprb

integer(kind=jpim) :: nmax_resol = 37 ! Max number of resolutions
integer(kind=jpim) :: npromatr = 0 ! nproma for trans lib
integer(kind=jpim) :: ncombflen = 1800000 ! Size of comm buffer

integer(kind=jpim) :: nproc ! Number of procs
integer(kind=jpim) :: nthread
integer(kind=jpim) :: nprgpns ! Grid-point decomp
integer(kind=jpim) :: nprgpew ! Grid-point decomp
integer(kind=jpim) :: nprtrv = 0 ! Spectral decomp
integer(kind=jpim) :: nprtrw = 0 ! Spectral decomp
integer(kind=jpim) :: nspecresmin = 0 ! Minimum spectral resolution, for controlling nprtrw
integer(kind=jpim) :: mysetv
integer(kind=jpim) :: mysetw
integer(kind=jpim) :: mp_type = 2 ! Message passing type
integer(kind=jpim) :: mbx_size = 150000000 ! Mailbox size

integer(kind=jpim), allocatable :: numll(:), ivset(:)
integer(kind=jpim) :: ivsetsc(1)

integer(kind=jpim) :: nflevl

! sumpini
integer(kind=jpim) :: isqr
logical :: lsync_trans = .true. ! Activate barrier sync
logical :: leq_regions = .true. ! Eq regions flag


integer(kind=jpim) :: nproma = 0
integer(kind=jpim) :: ngpblks
! locals
integer(kind=jpim) :: iprtrv
integer(kind=jpim) :: iprtrw
integer(kind=jpim) :: iprused, ilevpp, irest, ilev, jlev

integer(kind=jpim) :: ndimgmv  = 0 ! Third dim. of gmv "(nproma,nflevg,ndimgmv,ngpblks)"
integer(kind=jpim) :: ndimgmvs = 0 ! Second dim. gmvs "(nproma,ndimgmvs,ngpblks)"

integer(kind=jpim) :: jbegin_uv = 0
integer(kind=jpim) :: jend_uv   = 0
integer(kind=jpim) :: jbegin_sc = 0
integer(kind=jpim) :: jend_sc   = 0
integer(kind=jpim) :: jbegin_scder_NS = 0
integer(kind=jpim) :: jend_scder_NS = 0
integer(kind=jpim) :: jbegin_scder_EW = 0
integer(kind=jpim) :: jend_scder_EW = 0
integer(kind=jpim) :: jbegin_uder_EW = 0
integer(kind=jpim) :: jend_uder_EW = 0
integer(kind=jpim) :: jbegin_vder_EW = 0
integer(kind=jpim) :: jend_vder_EW = 0

logical :: ldump_values = .false.

integer, external :: ec_mpirank
logical :: luse_mpi = .true.

character(len=16) :: cgrid = ''

!===================================================================================================

#include "setup_trans0.h"
#include "setup_trans.h"
#include "inv_trans.h"
#include "dir_trans.h"
#include "trans_inq.h"
#include "specnorm.h"
#include "abor1.intfb.h"
#include "gstats_setup.intfb.h"
#include "ec_meminfo.intfb.h"

!===================================================================================================

luse_mpi = detect_mpirun()

! Setup
call get_command_line_arguments(nsmax, cgrid, iters, nfld, nlev, lvordiv, lscders, luvders, &
  & luseflt, nproma, verbosity, ldump_values, lprint_norms, lmeminfo, nprtrv, nprtrw, ncheck)
if (cgrid == '') cgrid = cubic_octahedral_gaussian_grid(nsmax)
call parse_grid(cgrid, ndgl, nloen)
nflevg = nlev

!===================================================================================================

if (luse_mpi) then
  call mpl_init(ldinfo=(verbosity>=1))
  nproc  = mpl_nproc()
  myproc = mpl_myrank()
else
  nproc = 1
  myproc = 1
  mpl_comm = -1
endif
nthread = oml_max_threads()

call dr_hook_init()

!===================================================================================================

if( lstats ) call gstats(0,0)
ztinit = timef()

! only output to stdout on pe 1
if (nproc > 1) then
  if (myproc /= 1) then
    open(unit=nout, file='/dev/null')
  endif
endif

if (ldetailed_stats) then
  lstats_omp    = .true.
  lstats_comms  = .true.
  lstats_mpl    = .true.
  lstatscpu     = .true.
  nprnt_stats   = nproc
!  lstats_mem   = .true.
!  lstats_alloc = .true.
endif

!===================================================================================================

allocate(nprcids(nproc))
do jj = 1, nproc
  nprcids(jj) = jj
enddo

if (nproc <= 1) then
  lmpoff = .true.
endif

! Compute nprgpns and nprgpew
! This version selects most square-like distribution
! These will change if leq_regions=.true.
if (nproc == 0) nproc = 1
isqr = int(sqrt(real(nproc,jprb)))
do ja = isqr, nproc
  ib = nproc/ja
  if (ja*ib == nproc) then
    nprgpns = max(ja,ib)
    nprgpew = min(ja,ib)
    exit
  endif
enddo

! From sumpini, although this should be specified in namelist
if (nspecresmin == 0) nspecresmin = nproc

! Compute nprtrv and nprtrw if not provided on the command line
if (nprtrv > 0 .or. nprtrw > 0) then
  if (nprtrv == 0) nprtrv = nproc/nprtrw
  if (nprtrw == 0) nprtrw = nproc/nprtrv
  if (nprtrw*nprtrv /= nproc) call abor1('transform_test:nprtrw*nprtrv /= nproc')
  if (nprtrw > nspecresmin) call abor1('transform_test:nprtrw > nspecresmin')
else
  do jprtrv = 4, nproc
    nprtrv = jprtrv
    nprtrw = nproc/nprtrv
    if (nprtrv*nprtrw /= nproc) cycle
    if (nprtrv > nprtrw) exit
    if (nprtrw > nspecresmin) cycle
    if (nprtrw <= nspecresmin/(2*oml_max_threads())) exit
  enddo
  ! Go for approx square partition for backup
  if (nprtrv*nprtrw /= nproc .or. nprtrw > nspecresmin .or. nprtrv > nprtrw) then
    isqr = int(sqrt(real(nproc,jprb)))
    do ja = isqr, nproc
      ib = nproc/ja
      if (ja*ib == nproc) then
        nprtrw = max(ja, ib)
        nprtrv = min(ja, ib)
        if (nprtrw > nspecresmin ) then
          call abor1('transform_test:nprtrw (approx square value) > nspecresmin')
        endif
        exit
      endif
    enddo
  endif
endif

! Create communicators for mpi groups
if (.not.lmpoff) then
  call mpl_groups_create(nprtrw, nprtrv)
endif

if (lmpoff) then
  mysetw = (myproc - 1)/nprtrv + 1
  mysetv = mod(myproc - 1, nprtrv) + 1
else
  call mpl_cart_coords(myproc, mysetw, mysetv)

  ! Just checking for now...
  iprtrv = mod(myproc - 1, nprtrv) + 1
  iprtrw = (myproc - 1)/nprtrv + 1
  if (iprtrv /= mysetv .or. iprtrw /= mysetw) then
    call abor1('transform_test:inconsistency when computing mysetw and mysetv')
  endif
endif

if (.not. lmpoff) then
  call mpl_buffer_method(kmp_type=mp_type, kmbx_size=mbx_size, kprocids=nprcids, ldinfo=(verbosity>=1))
endif

! Determine number of local levels for fourier and legendre calculations
! based on the values of nflevg and nprtrv
allocate(numll(nprtrv+1))

! Calculate remainder
iprused = min(nflevg+1, nprtrv)
ilevpp = nflevg/nprtrv
irest = nflevg -ilevpp*nprtrv
do jroc = 1, nprtrv
  if (jroc <= irest) then
    numll(jroc) = ilevpp+1
  else
    numll(jroc) = ilevpp
  endif
enddo
numll(iprused+1:nprtrv+1) = 0

nflevl = numll(mysetv)

ivsetsc(1) = iprused
ifld = 0

!===================================================================================================
! Setup gstats
!===================================================================================================

if (lstats) then
  call gstats_setup(nproc, myproc, nprcids,                                            &
    & lstats, lstatscpu, lsyncstats, ldetailed_stats, lbarrier_stats, lbarrier_stats2, &
    & lstats_omp, lstats_comms, lstats_mem, nstats_mem, lstats_alloc,                  &
    & ltrace_stats, ntrace_stats, nprnt_stats, lxml_stats)
  call gstats_psut

  ! TODO
  ! Assign labels to GSTATS regions
  !call gstats_labels
endif

!===================================================================================================
! Call ecTrans setup routines
!===================================================================================================

if (verbosity >= 1) write(nout,'(a)')'======= Setup ecTrans ======='

call gstats(1, 0)
call setup_trans0(kout=nout, kerr=nerr, kprintlev=merge(2, 0, verbosity == 1),                &
  &               kmax_resol=nmax_resol, kpromatr=npromatr, kprgpns=nprgpns, kprgpew=nprgpew, &
  &               kprtrw=nprtrw, kcombflen=ncombflen, ldsync_trans=lsync_trans,               &
  &               ldeq_regions=leq_regions, prad=zra, ldalloperm=.true., ldmpoff=.not.luse_mpi)
call gstats(1, 1)

call gstats(2, 0)
call setup_trans(ksmax=nsmax, kdgl=ndgl, kloen=nloen, ldsplit=.true.,          &
  &                 ldusefftw=lfftw, lduserpnm=luserpnm, ldkeeprpnm=lkeeprpnm, &
  &                 lduseflt=luseflt)
call gstats(2, 1)

call trans_inq(kspec2=nspec2, kspec2g=nspec2g, kgptot=ngptot, kgptotg=ngptotg)

if (nproma == 0) then ! no blocking (default when not specified)
  nproma = ngptot
endif

! Calculate number of NPROMA blocks
ngpblks = (ngptot - 1)/nproma+1

!===================================================================================================
! Print information before starting
!===================================================================================================

! Print configuration details
if (verbosity >= 0) then
  write(nout,'(" ")')
  write(nout,'(a)')'======= Start of runtime parameters ======='
  write(nout,'(" ")')
  write(nout,'("nsmax     ",i0)') nsmax
  write(nout,'("grid      ",a)') trim(cgrid)
  write(nout,'("ndgl      ",i0)') ndgl
  write(nout,'("nproc     ",i0)') nproc
  write(nout,'("nthread   ",i0)') nthread
  write(nout,'("nprgpns   ",i0)') nprgpns
  write(nout,'("nprgpew   ",i0)') nprgpew
  write(nout,'("nprtrw    ",i0)') nprtrw
  write(nout,'("nprtrv    ",i0)') nprtrv
  write(nout,'("ngptot    ",i0)') ngptot
  write(nout,'("ngptotg   ",i0)') ngptotg
  write(nout,'("nfld      ",i0)') nfld
  write(nout,'("nlev      ",i0)') nlev
  write(nout,'("nproma    ",i0)') nproma
  write(nout,'("ngpblks   ",i0)') ngpblks
  write(nout,'("nspec2    ",i0)') nspec2
  write(nout,'("nspec2g   ",i0)') nspec2g
  write(nout,'("luseflt   ",l)') luseflt
  write(nout,'("lvordiv   ",l)') lvordiv
  write(nout,'("lscders   ",l)') lscders
  write(nout,'("luvders   ",l)') luvders
  write(nout,'(" ")')
  write(nout,'(a)') '======= End of runtime parameters ======='
  write(nout,'(" ")')
end if

!===================================================================================================
! Allocate and Initialize spectral arrays
!===================================================================================================

! Allocate spectral arrays
! Try to mimick IFS layout as much as possible
nullify(zspvor)
nullify(zspdiv)
nullify(zspsc3a)
allocate(sp3d(nflevl,nspec2,2+nfld))
allocate(zspsc2(1,nspec2))

call initialize_spectral_arrays(nsmax, zspsc2, sp3d)

! Point convenience variables to storage variable sp3d
zspvor  => sp3d(:,:,1)
zspdiv  => sp3d(:,:,2)
zspsc3a => sp3d(:,:,3:3+(nfld-1))

!===================================================================================================
! Allocate gridpoint arrays
!===================================================================================================

allocate(ivset(nflevg))

! Compute spectral distribution
ilev = 0
do jb = 1, nprtrv
  do jlev=1, numll(jb)
    ilev = ilev + 1
    ivset(ilev) = jb
  enddo
enddo

! Allocate grid-point arrays
if (lvordiv) then
#if 0
  jbegin_uv = 3
  jend_uv = 4
#else
  jbegin_uv = 1
  jend_uv = 2
#endif
endif
if (luvders) then
  jbegin_uder_EW  = jend_uv + 1
  jend_uder_EW    = jbegin_uder_EW + 1
  jbegin_vder_EW  = jend_uder_EW + 1
  jend_vder_EW    = jbegin_vder_EW + 1
else
  jbegin_uder_EW = jend_uv
  jend_uder_EW   = jend_uv
  jbegin_vder_EW = jend_uv
  jend_vder_EW   = jend_uv
endif

jbegin_sc = jbegin_vder_EW + 1
jend_sc   = jbegin_vder_EW + nfld

if (lscders) then
  ndimgmvs = 3
  jbegin_scder_NS = jend_sc + 1
  jend_scder_NS   = jend_sc + nfld
  jbegin_scder_EW = jend_scder_NS + 1
  jend_scder_EW   = jend_scder_NS + nfld
else
  ndimgmvs = 1
  jbegin_scder_NS = jend_sc
  jend_scder_NS   = jend_sc
  jbegin_scder_EW = jend_sc
  jend_scder_EW   = jend_sc
endif

ndimgmv = jend_scder_EW

allocate(zgmv(nproma,nflevg,ndimgmv,ngpblks))
allocate(zgmvs(nproma,ndimgmvs,ngpblks))

zgpuv => zgmv(:,:,1:jend_vder_EW,:)
zgp3a => zgmv(:,:,jbegin_sc:jend_scder_EW,:)
zgp2  => zgmvs(:,:,:)

!===================================================================================================
! Allocate norm arrays
!===================================================================================================

if (lprint_norms .or. ncheck > 0) then
  allocate(znormsp(1))
  allocate(znormsp1(1))
  allocate(znormvor(nflevg))
  allocate(znormvor1(nflevg))
  allocate(znormdiv(nflevg))
  allocate(znormdiv1(nflevg))
  allocate(znormt(nflevg))
  allocate(znormt1(nflevg))

  call specnorm(pspec=zspvor(1:nflevl,:),    pnorm=znormvor1, kvset=ivset(1:nflevg))
  call specnorm(pspec=zspdiv(1:nflevl,:),    pnorm=znormdiv1, kvset=ivset(1:nflevg))
  call specnorm(pspec=zspsc3a(1:nflevl,:,1), pnorm=znormt1,   kvset=ivset(1:nflevg))
  call specnorm(pspec=zspsc2(1:1,:),         pnorm=znormsp1,  kvset=ivsetsc)

  if (verbosity >= 1) then
    do ifld = 1, nflevg
      write(nout,'("norm zspvor( ",i4,",:)   = ",f20.15)') ifld, znormvor1(ifld)
    enddo
    do ifld = 1, nflevg
      write(nout,'("norm zspdiv( ",i4,",:)   = ",f20.15)') ifld, znormdiv1(ifld)
    enddo
    do ifld = 1, nflevg
      write(nout,'("norm zspsc3a(",i4,",:,1) = ",f20.15)') ifld, znormt1(ifld)
    enddo
    do ifld = 1, 1
      write(nout,'("norm zspsc2( ",i4,",:)   = ",f20.15)') ifld, znormsp1(ifld)
    enddo
  endif
endif

!===================================================================================================
! Setup timers
!===================================================================================================

ztinit = (timef() - ztinit)/1000.0_jprd

if (verbosity >= 0) then
  write(nout,'(" ")')
  write(nout,'(a,i6,a,f9.2,a)') "transform_test initialisation, on",nproc,&
                                & " tasks, took",ztinit," sec"
  write(nout,'(" ")')
endif

if (iters <= 0) call abor1('transform_test:iters <= 0')

allocate(ztstep(iters))
allocate(ztstep1(iters))
allocate(ztstep2(iters))

ztstepavg  = 0._jprd
ztstepmax  = 0._jprd
ztstepmin  = 9999999999999999._jprd
ztstepavg1 = 0._jprd
ztstepmax1 = 0._jprd
ztstepmin1 = 9999999999999999._jprd
ztstepavg2 = 0._jprd
ztstepmax2 = 0._jprd
ztstepmin2 = 9999999999999999._jprd

write(nout,'(a)') '======= Start of spectral transforms  ======='
write(nout,'(" ")')

ztloop = timef()

!===================================================================================================
! Do spectral transform loop
!===================================================================================================

gstats_lstats = .false.
do jstep = 1, iters+2
  if (jstep == 3) gstats_lstats = .true.

  call gstats(3,0)
  ztstep(jstep) = timef()

  !=================================================================================================
  ! Do inverse transform
  !=================================================================================================

  ztstep1(jstep) = timef()
  call gstats(4,0)
  if (lvordiv) then
    call inv_trans(kresol=1, kproma=nproma, &
       & pspsc2=zspsc2,                     & ! spectral surface pressure
       & pspvor=zspvor,                     & ! spectral vorticity
       & pspdiv=zspdiv,                     & ! spectral divergence
       & pspsc3a=zspsc3a,                   & ! spectral scalars
       & ldscders=lscders,                  &
#if 0
       & ldvorgp=.true.,                   & ! no gridpoint vorticity
       & lddivgp=.true.,                   & ! no gridpoint divergence
#else
       & ldvorgp=.false.,                   & ! no gridpoint vorticity
       & lddivgp=.false.,                   & ! no gridpoint divergence
#endif
       & lduvder=luvders,                   &
       & kvsetuv=ivset,                     &
       & kvsetsc2=ivsetsc,                  &
       & kvsetsc3a=ivset,                   &
       & pgp2=zgp2,                         &
       & pgpuv=zgpuv,                       &
       & pgp3a=zgp3a)
  else
    call inv_trans(kresol=1, kproma=nproma, &
       & pspsc2=zspsc2,                     & ! spectral surface pressure
       & pspsc3a=zspsc3a,                   & ! spectral scalars
       & ldscders=lscders,                  & ! scalar derivatives
       & kvsetsc2=ivsetsc,                  &
       & kvsetsc3a=ivset,                   &
       & pgp2=zgp2,                         &
       & pgp3a=zgp3a)
  endif
  call gstats(4,1)

  ztstep1(jstep) = (timef() - ztstep1(jstep))/1000.0_jprd

  !=================================================================================================
  ! While in grid point space, dump the values to disk, for debugging only
  !=================================================================================================

  if (ldump_values) then
    ! dump a field to a binary file
    call dump_gridpoint_field(jstep, myproc, nproma, ngpblks, zgp2(:,1,:),         'S', noutdump)
#if 0
    call dump_gridpoint_field(jstep, myproc, nproma, ngpblks, zgpuv(:,nflevg,3,:), 'U', noutdump)
    call dump_gridpoint_field(jstep, myproc, nproma, ngpblks, zgpuv(:,nflevg,4,:), 'V', noutdump)
#else
    call dump_gridpoint_field(jstep, myproc, nproma, ngpblks, zgpuv(:,nflevg,1,:), 'U', noutdump)
    call dump_gridpoint_field(jstep, myproc, nproma, ngpblks, zgpuv(:,nflevg,2,:), 'V', noutdump)
#endif
    call dump_gridpoint_field(jstep, myproc, nproma, ngpblks, zgp3a(:,nflevg,1,:), 'T', noutdump)
  endif

  !=================================================================================================
  ! Do direct transform
  !=================================================================================================

  ztstep2(jstep) = timef()

  call gstats(5,0)
  if (lvordiv) then
    call dir_trans(kresol=1, kproma=nproma, &
      & pgp2=zgmvs(:,1:1,:),                &
#if 0
      & pgpuv=zgpuv(:,:,3:4,:),             &
#else
      & pgpuv=zgpuv(:,:,1:2,:),             &
#endif
      & pgp3a=zgp3a(:,:,1:nfld,:),          &
      & pspvor=zspvor,                      &
      & pspdiv=zspdiv,                      &
      & pspsc2=zspsc2,                      &
      & pspsc3a=zspsc3a,                    &
      & kvsetuv=ivset,                      &
      & kvsetsc2=ivsetsc,                   &
      & kvsetsc3a=ivset)
  else
    call dir_trans(kresol=1, kproma=nproma, &
      & pgp2=zgmvs(:,1:1,:),                &
      & pgp3a=zgp3a(:,:,1:nfld,:),          &
      & pspsc2=zspsc2,                      &
      & pspsc3a=zspsc3a,                    &
      & kvsetsc2=ivsetsc,                   &
      & kvsetsc3a=ivset)
  endif
  call gstats(5,1)
  ztstep2(jstep) = (timef() - ztstep2(jstep))/1000.0_jprd

  !=================================================================================================
  ! Calculate timings
  !=================================================================================================

  ztstep(jstep) = (timef() - ztstep(jstep))/1000.0_jprd

  ztstepavg = ztstepavg + ztstep(jstep)
  ztstepmin = min(ztstep(jstep), ztstepmin)
  ztstepmax = max(ztstep(jstep), ztstepmax)

  ztstepavg1 = ztstepavg1 + ztstep1(jstep)
  ztstepmin1 = min(ztstep1(jstep), ztstepmin1)
  ztstepmax1 = max(ztstep1(jstep), ztstepmax1)

  ztstepavg2 = ztstepavg2 + ztstep2(jstep)
  ztstepmin2 = min(ztstep2(jstep), ztstepmin2)
  ztstepmax2 = max(ztstep2(jstep), ztstepmax2)

  !=================================================================================================
  ! Print norms
  !=================================================================================================

  if (lprint_norms) then
    call gstats(6,0)
    call specnorm(pspec=zspsc2(1:1,:),         pnorm=znormsp,  kvset=ivsetsc(1:1))
    call specnorm(pspec=zspvor(1:nflevl,:),    pnorm=znormvor, kvset=ivset(1:nflevg))
    call specnorm(pspec=zspdiv(1:nflevl,:),    pnorm=znormdiv, kvset=ivset(1:nflevg))
    call specnorm(pspec=zspsc3a(1:nflevl,:,1), pnorm=znormt,   kvset=ivset(1:nflevg))

    ! Surface pressure
    zmaxerr(:) = -999.0
    do ifld = 1, 1
      zerr(1) = abs(znormsp1(ifld)/znormsp(ifld) - 1.0_jprb)
      zmaxerr(1) = max(zmaxerr(1), zerr(1))
    enddo
    ! Divergence
    do ifld = 1, nflevg
      zerr(2) = abs(znormdiv1(ifld)/znormdiv(ifld) - 1.0_jprb)
      zmaxerr(2) = max(zmaxerr(2), zerr(2))
    enddo
    ! Vorticity
    do ifld = 1, nflevg
      zerr(3) = abs(znormvor1(ifld)/znormvor(ifld) - 1.0_jprb)
      zmaxerr(3) = max(zmaxerr(3),zerr(3))
    enddo
    ! Temperature
    do ifld = 1, nflevg
      zerr(4) = abs(znormt1(ifld)/znormt(ifld) - 1.0_jprb)
      zmaxerr(4) = max(zmaxerr(4), zerr(4))
    enddo
    write(nout,'("time step ",i6," took", f8.4," | zspvor max err="e10.3,&
                & " | zspdiv max err="e10.3," | zspsc3a max err="e10.3," | zspsc2 max err="e10.3)') &
                &  jstep, ztstep(jstep), zmaxerr(3), zmaxerr(2), zmaxerr(4), zmaxerr(1)
    call gstats(6,1)
  else
    write(nout,'("Time step ",i6," took", f8.4)') jstep, ztstep(jstep)
  endif
  call gstats(3,1)
enddo

!===================================================================================================

ztloop = (timef() - ztloop)/1000.0_jprd

#ifdef USE_GPU
write(0,"('memory usage free: ',I12,' / total: ',I12)"), acc_get_free_memory(), acc_get_memory()
call acc_present_dump
#endif

write(nout,'(" ")')
write(nout,'(a)') '======= End of spectral transforms  ======='
write(nout,'(" ")')

if (lprint_norms .or. ncheck > 0) then
  call specnorm(pspec=zspvor(1:nflevl,:),    pnorm=znormvor, kvset=ivset)
  call specnorm(pspec=zspdiv(1:nflevl,:),    pnorm=znormdiv, kvset=ivset)
  call specnorm(pspec=zspsc3a(1:nflevl,:,1), pnorm=znormt,   kvset=ivset)
  call specnorm(pspec=zspsc2(1:1,:),         pnorm=znormsp,  kvset=ivsetsc)

  zmaxerr(:) = -999.0
  do ifld = 1, nflevg
    zerr(3) = abs(znormvor1(ifld)/znormvor(ifld) - 1.0d0)
    zmaxerr(3) = max(zmaxerr(3), zerr(3))
    if (verbosity >= 1) then
      write(nout,'("norm zspvor( ",i4,")     = ",f20.15,"        error = ",e10.3)') ifld, znormvor1(ifld), zerr(3)
    endif
  enddo
  do ifld = 1, nflevg
    zerr(2) = abs(znormdiv1(ifld)/znormdiv(ifld) - 1.0d0)
    zmaxerr(2) = max(zmaxerr(2),zerr(2))
    if (verbosity >= 1) then
      write(nout,'("norm zspdiv( ",i4,",:)   = ",f20.15,"        error = ",e10.3)') ifld, znormdiv1(ifld), zerr(2)
    endif
  enddo
  do ifld = 1, nflevg
    zerr(4) = abs(znormt1(ifld)/znormt(ifld) - 1.0d0)
    zmaxerr(4) = max(zmaxerr(4), zerr(4))
    if (verbosity >= 1) then
      write(nout,'("norm zspsc3a(",i4,",:,1) = ",f20.15,"        error = ",e10.3)') ifld, znormt1(ifld), zerr(4)
    endif
  enddo
  do ifld = 1, 1
    zerr(1) = abs(znormsp1(ifld)/znormsp(ifld) - 1.0d0)
    zmaxerr(1) = max(zmaxerr(1), zerr(1))
    if (verbosity >= 1) then
      write(nout,'("norm zspsc2( ",i4,",:)   = ",f20.15,"        error = ",e10.3)') ifld, znormsp1(ifld), zerr(1)
    endif
  enddo

  ! maximum error across all fields
  zmaxerrg = max(max(zmaxerr(1),zmaxerr(2)), max(zmaxerr(2), zmaxerr(3)))

  if (verbosity >= 1) write(nout,*)
  write(nout,'("max error zspvor(1:nlev,:)    = ",e10.3)') zmaxerr(3)
  write(nout,'("max error zspdiv(1:nlev,:)    = ",e10.3)') zmaxerr(2)
  write(nout,'("max error zspsc3a(1:nlev,:,1) = ",e10.3)') zmaxerr(4)
  write(nout,'("max error zspsc2(1:1,:)       = ",e10.3)') zmaxerr(1)
  write(nout,*)
  write(nout,'("max error combined =          = ",e10.3)') zmaxerrg
  write(nout,*)

  if (ncheck > 0 .and. myproc == 1) then
    ! If the maximum spectral norm error across all fields is greater than 100 times the machine
    ! epsilon, fail the test
    if (zmaxerrg > real(ncheck, jprb) * epsilon(1.0_jprb)) then
      write(nout, '(a)') '*******************************'
      write(nout, '(a)') 'Correctness test failed'
      write(nout, '(a,1e7.2)') 'Maximum spectral norm error = ', zmaxerrg
      write(nout, '(a,1e7.2)') 'Error tolerance = ', real(ncheck, jprb) * epsilon(1.0_jprb)
      write(nout, '(a)') '*******************************'
      error stop
    endif
  endif
endif

if (luse_mpi) then
  call mpl_allreduce(ztloop,     'sum', ldreprod=.false.)
  call mpl_allreduce(ztstep,     'sum', ldreprod=.false.)
  call mpl_allreduce(ztstepavg,  'sum', ldreprod=.false.)
  call mpl_allreduce(ztstepmax,  'max', ldreprod=.false.)
  call mpl_allreduce(ztstepmin,  'min', ldreprod=.false.)

  call mpl_allreduce(ztstep1,    'sum', ldreprod=.false.)
  call mpl_allreduce(ztstepavg1, 'sum', ldreprod=.false.)
  call mpl_allreduce(ztstepmax1, 'max', ldreprod=.false.)
  call mpl_allreduce(ztstepmin1, 'min', ldreprod=.false.)

  call mpl_allreduce(ztstep2,    'sum', ldreprod=.false.)
  call mpl_allreduce(ztstepavg2, 'sum', ldreprod=.false.)
  call mpl_allreduce(ztstepmax2, 'max', ldreprod=.false.)
  call mpl_allreduce(ztstepmin2, 'min', ldreprod=.false.)
endif

ztstepavg = (ztstepavg/real(nproc,jprb))/real(iters,jprd)
ztloop = ztloop/real(nproc,jprd)
ztstep(:) = ztstep(:)/real(nproc,jprd)

call sort(ztstep,iters)
ztstepmed = ztstep(iters/2)

ztstepavg1 = (ztstepavg1/real(nproc,jprb))/real(iters,jprd)
ztstep1(:) = ztstep1(:)/real(nproc,jprd)

call sort(ztstep1, iters)
ztstepmed1 = ztstep1(iters/2)

ztstepavg2 = (ztstepavg2/real(nproc,jprb))/real(iters,jprd)
ztstep2(:) = ztstep2(:)/real(nproc,jprd)

call sort(ztstep2,iters)
ztstepmed2 = ztstep2(iters/2)

write(nout,'(a)') '======= Start of time step stats ======='
write(nout,'(" ")')
write(nout,'("Inverse transforms")')
write(nout,'("------------------")')
write(nout,'("avg  (s): ",f8.4)') ztstepavg1
write(nout,'("min  (s): ",f8.4)') ztstepmin1
write(nout,'("max  (s): ",f8.4)') ztstepmax1
write(nout,'("med  (s): ",f8.4)') ztstepmed1
write(nout,'(" ")')
write(nout,'("Direct transforms")')
write(nout,'("-----------------")')
write(nout,'("avg  (s): ",f8.4)') ztstepavg2
write(nout,'("min  (s): ",f8.4)') ztstepmin2
write(nout,'("max  (s): ",f8.4)') ztstepmax2
write(nout,'("med  (s): ",f8.4)') ztstepmed2
write(nout,'(" ")')
write(nout,'("Inverse-direct transforms")')
write(nout,'("-------------------------")')
write(nout,'("avg  (s): ",f8.4)') ztstepavg
write(nout,'("min  (s): ",f8.4)') ztstepmin
write(nout,'("max  (s): ",f8.4)') ztstepmax
write(nout,'("med  (s): ",f8.4)') ztstepmed
write(nout,'("loop (s): ",f8.4)') ztloop
write(nout,'(" ")')
write(nout,'(a)') '======= End of time step stats ======='
write(nout,'(" ")')

if (lstack) then
  ! Gather stack usage statistics
  istack = getstackusage()
  if (myproc == 1) then
    print 9000, istack
    9000 format("Stack utilisation information",/,&
         &"=============================",//,&
         &"Task           size(bytes)",/,&
         &"====           ===========",//,&
         &"   1",11x,i10)

    do i = 2, nproc
      call mpl_recv(istack, ksource=nprcids(i), ktag=i, cdstring='transform_test:')
      print '(i4,11x,i10)', i, istack
    enddo
  else
    call mpl_send(istack, kdest=nprcids(1), ktag=myproc, cdstring='transform_test:')
  endif
endif


!===================================================================================================
! Cleanup
!===================================================================================================

deallocate(zgmv)
deallocate(zgmvs)

!===================================================================================================

if (lstats) then
  call gstats(0,1)
  call gstats_print(nout, zaveave, jpmaxstat)
endif

if (lmeminfo) then
  write(nout,*)
  call ec_meminfo(nout, "", mpl_comm, kbarr=1, kiotask=-1, &
      & kcall=1)
endif

!===================================================================================================
! Finalize MPI
!===================================================================================================

if (luse_mpi) then
  call mpl_end(ldmeminfo=.false.)
endif

!===================================================================================================
! Close file
!===================================================================================================

if (nproc > 1) then
  if (myproc /= 1) then
    close(unit=nout)
  endif
endif

!===================================================================================================

contains

!===================================================================================================

subroutine parse_grid(cgrid,ndgl,nloen)

  character(len=*) :: cgrid
  integer, intent(inout) :: ndgl
  integer, intent(inout), allocatable :: nloen(:)
  integer :: ios
  integer :: gaussian_number
  read(cgrid(2:len_trim(cgrid)),*,IOSTAT=ios) gaussian_number
  if (ios==0) then
    ndgl = 2 * gaussian_number
    allocate(nloen(ndgl))
    if (cgrid(1:1) == 'F') then ! Regular Gaussian grid
      nloen(:) = gaussian_number * 4
      return
    endif
    if (cgrid(1:1) == 'O') then ! Octahedral Gaussian grid
      do i = 1, ndgl / 2
        nloen(i) = 20 + 4 * (i - 1)
        nloen(ndgl - i + 1) = nloen(i)
      end do
      return
    endif
  endif
  call parsing_failed("ERROR: Unsupported grid specified: "// trim(cgrid))

end subroutine

!===================================================================================================

function get_int_value(cname, iarg) result(value)

  integer :: value
  character(len=*), intent(in) :: cname
  integer, intent(inout) :: iarg
  character(len=128) :: carg
  integer :: stat

  carg = get_str_value(cname, iarg)
  call str2int(carg, value, stat)

  if (stat /= 0) then
    call parsing_failed("Invalid argument for " // trim(cname) // ": " // trim(carg))
  end if

end function

!===================================================================================================

function get_str_value(cname, iarg) result(value)

  character(len=128) :: value
  character(len=*), intent(in) :: cname
  integer, intent(inout) :: iarg

  iarg = iarg + 1
  call get_command_argument(iarg, value)

  if (value == "") then
    call parsing_failed("Invalid argument for " // trim(cname) // ": no value provided")
  end if

end function

!===================================================================================================

subroutine parsing_failed(message)

  character(len=*), intent(in) :: message
  if (luse_mpi) call mpl_init(ldinfo=.false.)
  if (ec_mpirank() == 0) then
    write(nerr,"(a)") trim(message)
    call print_help(unit=nerr)
  endif
  if (luse_mpi) call mpl_end(ldmeminfo=.false.)
  stop

end subroutine

!===================================================================================================

subroutine get_command_line_arguments(nsmax, cgrid, iters, nfld, nlev, lvordiv, lscders, luvders, &
  &                                   luseflt, nproma, verbosity, ldump_values, lprint_norms, &
  &                                   lmeminfo, nprtrv, nprtrw, ncheck)

  integer, intent(inout) :: nsmax           ! Spectral truncation
  character(len=16), intent(inout) :: cgrid ! Spectral truncation
  integer, intent(inout) :: iters           ! Number of iterations for transform test
  integer, intent(inout) :: nfld            ! Number of scalar fields
  integer, intent(inout) :: nlev            ! Number of vertical levels
  logical, intent(inout) :: lvordiv         ! Also transform vorticity/divergence
  logical, intent(inout) :: lscders         ! Compute scalar derivatives
  logical, intent(inout) :: luvders         ! Compute uv East-West derivatives
  logical, intent(inout) :: luseflt         ! Use fast Legendre transforms
  integer, intent(inout) :: nproma          ! NPROMA
  integer, intent(inout) :: verbosity       ! Level of verbosity
  logical, intent(inout) :: ldump_values    ! Dump values of grid point fields for debugging
  logical, intent(inout) :: lprint_norms    ! Calculate and print spectral norms of fields
  logical, intent(inout) :: lmeminfo        ! Show information from FIAT ec_meminfo routine at the
                                            ! end
  integer, intent(inout) :: nprtrv          ! Size of V set (spectral decomposition)
  integer, intent(inout) :: nprtrw          ! Size of W set (spectral decomposition)
  integer, intent(inout) :: ncheck          ! The multiplier of the machine epsilon used as a
                                            ! tolerance for correctness checking

  character(len=128) :: carg          ! Storage variable for command line arguments
  integer            :: iarg = 1      ! Argument index
  integer            :: stat          ! For storing success status of string->integer conversion
  integer            :: myproc

#ifdef USE_GPU
  !$acc init
#endif

  do while (iarg <= command_argument_count())
    call get_command_argument(iarg, carg)

    select case(carg)
      ! Parse help argument
      case('-h', '--help')
        if (luse_mpi) call mpl_init(ldinfo=.false.)
        if (ec_mpirank()==0) call print_help()
        if (luse_mpi) call mpl_end(ldmeminfo=.false.)
        stop
      ! Parse verbosity argument
      case('-v')
        verbosity = 1
      ! Parse number of iterations argument
      case('-n', '--niter')
        iters = get_int_value('-n', iarg)
        if (iters < 1) then
          call parsing_failed("Invalid argument for -n: must be > 0")
        end if
      ! Parse spectral truncation argument
      case('-t', '--truncation')
        nsmax = get_int_value('-t', iarg)
        if (nsmax < 1) then
          call parsing_failed("Invalid argument for -t: must be > 0")
        end if
      case('-g', '--grid'); cgrid = get_str_value('-g', iarg)
      case('-f', '--nfld'); nfld = get_int_value('-f', iarg)
      case('-l', '--nlev'); nlev = get_int_value('-l', iarg)
      case('--vordiv'); lvordiv = .True.
      case('--scders'); lscders = .True.
      case('--uvders'); luvders = .True.
      case('--flt'); luseflt = .True.
      case('--nproma'); nproma = get_int_value('--nproma', iarg)
      case('--dump-values'); ldump_values = .true.
      case('--norms'); lprint_norms = .true.
      case('--meminfo'); lmeminfo = .true.
      case('--nprtrv'); nprtrv = get_int_value('--nprtrv', iarg)
      case('--nprtrw'); nprtrw = get_int_value('--nprtrw', iarg)
      case('-c', '--check'); ncheck = get_int_value('-c', iarg)
      case default
        call parsing_failed("Unrecognised argument: " // trim(carg))

    end select
    iarg = iarg + 1
  end do

  if (.not. lvordiv) then
    luvders = .false.
  endif

end subroutine get_command_line_arguments

!===================================================================================================

function cubic_octahedral_gaussian_grid(nsmax) result(cgrid)

  character(len=16) :: cgrid
  integer, intent(in) :: nsmax
  write(cgrid,'(a,i0)') 'O',nsmax+1

end function

!===================================================================================================

subroutine str2int(str, int, stat)

  character(len=*), intent(in) :: str
  integer, intent(out) :: int
  integer, intent(out) :: stat
  read(str, *, iostat=stat) int

end subroutine str2int

!===================================================================================================

subroutine sort(a, n)

  real(kind=jprd), intent(inout) :: a(n)
  integer(kind=jpim), intent(in) :: n

  real(kind=jprd) :: x

  integer :: i, j

  do i = 2, n
    x = a(i)
    j = i - 1
    do while (j >= 1)
      if (a(j) <= x) exit
        a(j + 1) = a(j)
        j = j - 1
      end do
    a(j + 1) = x
  end do

end subroutine sort

!===================================================================================================

subroutine print_help(unit)

  integer, optional :: unit
  integer :: nout = 6
  if (present(unit)) then
    nout = unit
  endif

  write(nout, "(a)") ""

  if (jprb == jprd) then
    write(nout, "(a)") "NAME    ectrans-benchmark-dp"
  else
    write(nout, "(a)") "NAME    ectrans-benchmark-sp"
  end if
  write(nout, "(a)") ""

  write(nout, "(a)") "DESCRIPTION"
  write(nout, "(a)") "        This program tests ecTrans by transforming fields back and forth&
    & between spectral "
  if (jprb == jprd) then
    write(nout, "(a)") "        space and grid-point space (double-precision version)"
  else
    write(nout, "(a)") "        space and grid-point space (single-precision version)"
  end if
  write(nout, "(a)") ""

  write(nout, "(a)") "USAGE"
  if (jprb == jprd) then
    write(nout, "(a)") "        ectrans-benchmark-dp [options]"
  else
    write(nout, "(a)") "        ectrans-benchmark-sp [options]"
  end if
  write(nout, "(a)") ""

  write(nout, "(a)") "OPTIONS"
  write(nout, "(a)") "    -h, --help          Print this message"
  write(nout, "(a)") "    -v                  Run with verbose output"
  write(nout, "(a)") "    -t, --truncation T  Run with this triangular spectral truncation&
    & (default = 79)"
  write(nout, "(a)") "    -g, --grid GRID     Run with this grid. Possible values: O<N>, F<N>"
  write(nout, "(a)") "                        If not specified, O<N> is used with N=truncation+1&
    & (cubic relation)"
  write(nout, "(a)") "    -n, --niter NITER   Run for this many inverse/direct transform&
    & iterations (default = 10)"
  write(nout, "(a)") "    -f, --nfld NFLD     Number of scalar fields (default = 1)"
  write(nout, "(a)") "    -l, --nlev NLEV     Number of vertical levels (default = 1)"
  write(nout, "(a)") "    --vordiv            Also transform vorticity-divergence to wind"
  write(nout, "(a)") "    --scders            Compute scalar derivatives (default off)"
  write(nout, "(a)") "    --uvders            Compute uv East-West derivatives (default off). Only&
    & when also --vordiv is given"
  write(nout, "(a)") "    --flt               Run with fast Legendre transforms (default off)"
  write(nout, "(a)") "    --nproma NPROMA     Run with NPROMA (default no blocking: NPROMA=ngptot)"
  write(nout, "(a)") "    --norms             Calculate and print spectral norms of transformed&
    & fields"
  write(nout, "(a)") "                        The computation of spectral norms will skew overall&
    & timings"
  write(nout, "(a)") "    --meminfo           Show diagnostic information from FIAT's ec_meminfo&
    & subroutine on memory usage, thread-binding etc."
  write(nout, "(a)") "    --nprtrv            Size of V set in spectral decomposition"
  write(nout, "(a)") "    --nprtrw            Size of W set in spectral decomposition"
  write(nout, "(a)") "    -c, --check VALUE   The multiplier of the machine epsilon used as a&
   & tolerance for correctness checking"
  write(nout, "(a)") ""
  write(nout, "(a)") "DEBUGGING"
  write(nout, "(a)") "    --dump-values       Output gridpoint fields in unformatted binary file"
  write(nout, "(a)") ""

end subroutine print_help

!===================================================================================================

subroutine initialize_spectral_arrays(nsmax, zsp, sp3d)

  integer,         intent(in)    :: nsmax       ! Spectral truncation
  real(kind=jprb), intent(inout) :: zsp(:,:)    ! Surface pressure
  real(kind=jprb), intent(inout) :: sp3d(:,:,:) ! 3D fields

  integer(kind=jpim) :: nflevl
  integer(kind=jpim) :: nfield

  integer :: i, j

  nflevl = size(sp3d, 1)
  nfield = size(sp3d, 3)

  ! First initialize surface pressure
  call initialize_2d_spectral_field(nsmax, zsp(1,:))

  ! Then initialize all of the 3D fields
  do i = 1, nflevl
    do j = 1, nfield
      call initialize_2d_spectral_field(nsmax, sp3d(i,:,j))
    end do
  end do

end subroutine initialize_spectral_arrays

!===================================================================================================

subroutine initialize_2d_spectral_field(nsmax, field)

  integer,         intent(in)    :: nsmax    ! Spectral truncation
  real(kind=jprb), intent(inout) :: field(:) ! Field to initialize

  integer :: i, index, num_my_zon_wns
  integer, allocatable :: my_zon_wns(:), nasm0(:)

  ! Choose a spherical harmonic to initialize arrays
  integer :: m_num = 4  ! Zonal wavenumber
  integer :: l_num = 19  ! Total wavenumber

  ! First initialise all spectral coefficients to zero
  field(:) = 0.0

  ! Get zonal wavenumbers this rank is responsible for
  call trans_inq(knump=num_my_zon_wns)
  allocate(my_zon_wns(num_my_zon_wns))
  call trans_inq(kmyms=my_zon_wns)

  ! If rank is responsible for the chosen zonal wavenumber...
  if (any(my_zon_wns == m_num) ) then
    ! Get array of spectral array addresses (this maps (m, n=m) to array index)
    allocate(nasm0(0:nsmax))
    call trans_inq(kasm0=nasm0)

    ! Find out local array index of chosen spherical harmonic
    index = nasm0(m_num) + 2 * (l_num - m_num) + 1

    ! Set just that element to a constant value
    field(index) = 1.0
  else
    return
  end if

end subroutine initialize_2d_spectral_field

!===================================================================================================

subroutine dump_gridpoint_field(jstep, myproc, nproma, ngpblks, fld, fldchar, noutdump)

  ! Dump a 2d field to a binary file.

  integer(kind=jpim), intent(in) :: jstep ! Time step, used for naming file
  integer(kind=jpim), intent(in) :: myproc ! MPI rank, used for naming file
  integer(kind=jpim), intent(in) :: nproma ! Size of nproma
  integer(kind=jpim), intent(in) :: ngpblks ! Number of nproma blocks
  real(kind=jprb)   , intent(in) :: fld(nproma,ngpblks) ! 2D field
  character         , intent(in) :: fldchar ! Single character field identifier
  integer(kind=jpim), intent(in) :: noutdump ! Tnit number for output file

  character(len=14) :: filename = "x.xxx.xxxx.dat"

  write(filename(1:1),'(a1)') fldchar
  write(filename(3:5),'(i3.3)') jstep
  write(filename(7:10),'(i4.4)') myproc

  open(noutdump, file=filename, form="unformatted")
  write(noutdump) reshape(fld, (/ nproma*ngpblks /))
  close(noutdump)

end subroutine dump_gridpoint_field

!===================================================================================================

function detect_mpirun() result(lmpi_required)
  logical :: lmpi_required
  integer :: ilen
  integer, parameter :: nvars = 5
  character(len=32), dimension(nvars) :: cmpirun_detect
  character(len=4) :: clenv_dr_hook_assert_mpi_initialized
  integer :: ivar

  ! Environment variables that are set when mpirun, srun, aprun, ... are used
  cmpirun_detect(1) = 'OMPI_COMM_WORLD_SIZE'  ! openmpi
  cmpirun_detect(2) = 'ALPS_APP_PE'           ! cray pe
  cmpirun_detect(3) = 'PMI_SIZE'              ! intel
  cmpirun_detect(4) = 'SLURM_NTASKS'          ! slurm
  cmpirun_detect(5) = 'ECTRANS_USE_MPI'       ! forced

  lmpi_required = .false.
  do ivar = 1, nvars
    call get_environment_variable(name=trim(cmpirun_detect(ivar)), length=ilen)
    if (ilen > 0) then
      lmpi_required = .true.
      exit ! break
    endif
  enddo
end function

!===================================================================================================

! Assign GSTATS labels to the main regions of ecTrans
subroutine gstats_labels

  call gstats_label(0,   '   ', 'PROGRAM        - Total')
  call gstats_label(1,   '   ', 'SETUP_TRANS0   - Setup ecTrans')
  call gstats_label(2,   '   ', 'SETUP_TRANS    - Setup ecTrans handle')
  call gstats_label(3,   '   ', 'TIME STEP      - Time step')
  call gstats_label(4,   '   ', 'INV_TRANS      - Inverse transform')
  call gstats_label(5,   '   ', 'DIR_TRANS      - Direct transform')
  call gstats_label(6,   '   ', 'NORMS          - Norm comp. (optional)')
  call gstats_label(102, '   ', 'LTINV_CTL      - Inv. Legendre transform')
  call gstats_label(103, '   ', 'LTDIR_CTL      - Dir. Legendre transform')
  call gstats_label(106, '   ', 'FTDIR_CTL      - Dir. Fourier transform')
  call gstats_label(107, '   ', 'FTINV_CTL      - Inv. Fourier transform')
  call gstats_label(140, '   ', 'SULEG          - Comp. of Leg. poly.')
  call gstats_label(152, '   ', 'LTINV_CTL      - M to L transposition')
  call gstats_label(153, '   ', 'LTDIR_CTL      - L to M transposition')
  call gstats_label(157, '   ', 'FTINV_CTL      - L to G transposition')
  call gstats_label(158, '   ', 'FTDIR_CTL      - G to L transposition')
  call gstats_label(400, '   ', 'GSTATS         - GSTATS itself')

end subroutine gstats_labels

end program transform_test

!===================================================================================================<|MERGE_RESOLUTION|>--- conflicted
+++ resolved
@@ -52,11 +52,8 @@
 use yomgstats, only: jpmaxstat, gstats_lstats => lstats
 use yomhook, only : dr_hook_init
 #ifdef USE_GPU
-<<<<<<< HEAD
 use accel_lib
-=======
 use openacc
->>>>>>> 33fa2f67
 #endif
 
 implicit none
