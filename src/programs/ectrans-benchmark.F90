! (C) Copyright 2014- ECMWF.
!
! This software is licensed under the terms of the Apache Licence Version 2.0
! which can be obtained at http://www.apache.org/licenses/LICENSE-2.0.
! In applying this licence, ECMWF does not waive the privileges and immunities
! granted to it by virtue of its status as an intergovernmental organisation
! nor does it submit to any jurisdiction.
!

program transform_test

!
! Spectral transform test
!
! This test performs spectral to real and real to spectral transforms repeated in
! timed loop.
!
! 1) One "surface" field is always transformed:
!      zspsc2(1,1:nspec2) <-> zgmvs(1:nproma,1:1,1:ngbplk)
!
! 2) A Multiple "3d" fields are transformed and can be disabled with "--nfld 0"
!
!      zspsc3a(1:nlev,1:nspec2,1:nfld) <-> zgp3a(1:nproma,1:nlev,1:nfld,1:ngpblk)
!
! 3) Optionally a "3d" vorticity/divergence field is transformed to uv (wind) and
!   can be enabled with "--vordiv"
!
!      zspvor(1:nlev,1:nspec2) / zspdiv(1:nlev,1:nspec2) <-> zgpuv(1:nproma,1:nlev,1:2,1:ngpblk)
!
! 4) Optionally scalar derivatives can be computed for the fields described in 1) and 2)
!    This must be enabled with "--scders"
!
! 5) Optionally uv East-West derivate can be computed from vorticity/divergence.
!    This must be enabled with "--vordiv --uvders"
!
!
! Authors : George Mozdzynski
!           Willem Deconinck
!           Ioan Hadade
!           Sam Hatfield
!

use parkind1, only: jpim, jprb, jprd
use oml_mod ,only : oml_max_threads
use mpl_module
use yomgstats, only: jpmaxstat, gstats_lstats => lstats
use yomhook, only : dr_hook_init

implicit none

! Number of points in top/bottom latitudes
integer(kind=jpim), parameter :: min_octa_points = 20

integer(kind=jpim) :: istack, getstackusage
real(kind=jprd), dimension(1) :: zmaxerr(5), zerr(5)
real(kind=jprd) :: zmaxerrg

! Output unit numbers
integer(kind=jpim), parameter :: nerr     = 0 ! Unit number for STDERR
integer(kind=jpim), parameter :: nout     = 6 ! Unit number for STDOUT
integer(kind=jpim), parameter :: noutdump = 7 ! Unit number for field output

! Default parameters
integer(kind=jpim) :: nsmax   = 79  ! Spectral truncation
integer(kind=jpim) :: iters   = 10  ! Number of iterations for transform test
integer(kind=jpim) :: nfld    = 1   ! Number of scalar fields 
integer(kind=jpim) :: nlev    = 1   ! Number of vertical levels

integer(kind=jpim) :: nflevg
integer(kind=jpim) :: ndgl ! Number of latitudes
integer(kind=jpim) :: nspec2
integer(kind=jpim) :: ngptot
integer(kind=jpim) :: ngptotg
integer(kind=jpim) :: ifld
integer(kind=jpim) :: jroc
integer(kind=jpim) :: jb
integer(kind=jpim) :: nspec2g
integer(kind=jpim) :: i
integer(kind=jpim) :: ja
integer(kind=jpim) :: ib
integer(kind=jpim) :: jprtrv

integer(kind=jpim), allocatable :: nloen(:), nprcids(:)
integer(kind=jpim) :: myproc, jj
integer :: jstep

real(kind=jprd) :: ztinit, ztloop, timef, ztstepmax, ztstepmin, ztstepavg, ztstepmed
real(kind=jprd) :: ztstepmax1, ztstepmin1, ztstepavg1, ztstepmed1
real(kind=jprd) :: ztstepmax2, ztstepmin2, ztstepavg2, ztstepmed2
real(kind=jprd), allocatable :: ztstep(:), ztstep1(:), ztstep2(:)

real(kind=jprb), allocatable :: znormsp(:), znormsp1(:), znormdiv(:), znormdiv1(:)
real(kind=jprb), allocatable :: znormvor(:), znormvor1(:), znormt(:), znormt1(:)
real(kind=jprd) :: zaveave(0:jpmaxstat)

! Grid-point space data structures
real(kind=jprb), allocatable, target :: zgmv   (:,:,:,:) ! Multilevel fields at t and t-dt
real(kind=jprb), allocatable, target :: zgmvs  (:,:,:)   ! Single level fields at t and t-dt
real(kind=jprb), pointer :: zgp3a (:,:,:,:) ! Multilevel fields at t and t-dt
real(kind=jprb), pointer :: zgpuv   (:,:,:,:) ! Multilevel fields at t and t-dt
real(kind=jprb), pointer :: zgp2 (:,:,:) ! Single level fields at t and t-dt

! Spectral space data structures
real(kind=jprb), allocatable, target :: sp3d(:,:,:)
real(kind=jprb), pointer :: zspvor(:,:) => null()
real(kind=jprb), pointer :: zspdiv(:,:) => null()
real(kind=jprb), pointer :: zspsc3a(:,:,:) => null()
real(kind=jprb), allocatable :: zspsc2(:,:)

logical :: lstack = .false. ! Output stack info
logical :: luserpnm = .false.
logical :: lkeeprpnm = .false.
logical :: luseflt = .false. ! Use fast legendre transforms
logical :: ltrace_stats = .false.
logical :: lstats_omp = .false.
logical :: lstats_comms = .false.
logical :: lstats_mpl = .false.
logical :: lstats = .true. ! gstats statistics
logical :: lbarrier_stats = .false.
logical :: lbarrier_stats2 = .false.
logical :: ldetailed_stats = .false.
logical :: lstats_alloc = .false.
logical :: lsyncstats = .false.
logical :: lstatscpu = .false.
logical :: lstats_mem = .false.
logical :: lxml_stats = .false.
logical :: lfftw = .true. ! Use FFTW for Fourier transforms
logical :: lvordiv = .false.
logical :: lscders = .false.
logical :: luvders = .false.
logical :: lprint_norms = .false. ! Calculate and print spectral norms
logical :: lmeminfo = .false. ! Show information from FIAT routine ec_meminfo at the end

integer(kind=jpim) :: nstats_mem = 0
integer(kind=jpim) :: ntrace_stats = 0
integer(kind=jpim) :: nprnt_stats = 1

! The multiplier of the machine epsilon used as a tolerance for correctness checking
! ncheck = 0 (the default) means that correctness checking is disabled
integer(kind=jpim) :: ncheck = 0

logical :: lmpoff = .false. ! Message passing switch

! Verbosity level (0 or 1)
integer :: verbosity = 0

real(kind=jprd) :: zra = 6371229._jprd

integer(kind=jpim) :: nmax_resol = 37 ! Max number of resolutions
integer(kind=jpim) :: npromatr = 0 ! nproma for trans lib
integer(kind=jpim) :: ncombflen = 1800000 ! Size of comm buffer

integer(kind=jpim) :: nproc ! Number of procs
integer(kind=jpim) :: nthread
integer(kind=jpim) :: nprgpns ! Grid-point decomp
integer(kind=jpim) :: nprgpew ! Grid-point decomp
integer(kind=jpim) :: nprtrv = 0 ! Spectral decomp
integer(kind=jpim) :: nprtrw = 0 ! Spectral decomp
integer(kind=jpim) :: mysetv
integer(kind=jpim) :: mysetw
integer(kind=jpim) :: mp_type = 2 ! Message passing type
integer(kind=jpim) :: mbx_size = 150000000 ! Mailbox size

integer(kind=jpim), allocatable :: numll(:), ivset(:)
integer(kind=jpim) :: ivsetsc(1)

integer(kind=jpim) :: nflevl

! sumpini
integer(kind=jpim) :: isqr
logical :: lsync_trans = .true. ! Activate barrier sync
logical :: leq_regions = .true. ! Eq regions flag


integer(kind=jpim) :: nproma = 0
integer(kind=jpim) :: ngpblks
! locals
integer(kind=jpim) :: iprtrv
integer(kind=jpim) :: iprtrw
integer(kind=jpim) :: iprused, ilevpp, irest, ilev, jlev

integer(kind=jpim) :: ndimgmv  = 0 ! Third dim. of gmv "(nproma,nflevg,ndimgmv,ngpblks)"
integer(kind=jpim) :: ndimgmvs = 0 ! Second dim. gmvs "(nproma,ndimgmvs,ngpblks)"

integer(kind=jpim) :: jbegin_uv = 0
integer(kind=jpim) :: jend_uv   = 0
integer(kind=jpim) :: jbegin_sc = 0
integer(kind=jpim) :: jend_sc   = 0
integer(kind=jpim) :: jbegin_scder_NS = 0
integer(kind=jpim) :: jend_scder_NS = 0
integer(kind=jpim) :: jbegin_scder_EW = 0
integer(kind=jpim) :: jend_scder_EW = 0
integer(kind=jpim) :: jbegin_uder_EW = 0
integer(kind=jpim) :: jend_uder_EW = 0
integer(kind=jpim) :: jbegin_vder_EW = 0
integer(kind=jpim) :: jend_vder_EW = 0

logical :: ldump_values = .false.

integer, external :: ec_mpirank
logical :: luse_mpi = .true.

character(len=16) :: cgrid = ''

integer(kind=jpim) :: ierr

!===================================================================================================

#include "setup_trans0.h"
#include "setup_trans.h"
#include "inv_trans.h"
#include "dir_trans.h"
#include "trans_inq.h"
#include "specnorm.h"
#include "abor1.intfb.h"
#include "gstats_setup.intfb.h"
#include "ec_meminfo.intfb.h"

!===================================================================================================

luse_mpi = detect_mpirun()

! Setup
call get_command_line_arguments(nsmax, cgrid, iters, nfld, nlev, lvordiv, lscders, luvders, &
  & luseflt, nproma, verbosity, ldump_values, lprint_norms, lmeminfo, nprtrv, nprtrw, ncheck)
if (cgrid == '') cgrid = cubic_octahedral_gaussian_grid(nsmax)
call parse_grid(cgrid, ndgl, nloen)
nflevg = nlev

!===================================================================================================

if (luse_mpi) then
  call mpl_init(ldinfo=(verbosity>=1))
  nproc  = mpl_nproc()
  myproc = mpl_myrank()
else
  nproc = 1
  myproc = 1
  mpl_comm = -1
endif
nthread = oml_max_threads()

call dr_hook_init()

!===================================================================================================

if( lstats ) call gstats(0,0)
ztinit = timef()

! only output to stdout on pe 1
if (nproc > 1) then
  if (myproc /= 1) then
    open(unit=nout, file='/dev/null')
  endif
endif

if (ldetailed_stats) then
  lstats_omp    = .true.
  lstats_comms  = .true.
  lstats_mpl    = .true.
  lstatscpu     = .true.
  nprnt_stats   = nproc
!  lstats_mem   = .true.
!  lstats_alloc = .true.
endif

!===================================================================================================

allocate(nprcids(nproc))
do jj = 1, nproc
  nprcids(jj) = jj
enddo

if (nproc <= 1) then
  lmpoff = .true.
endif

! Compute nprgpns and nprgpew
! This version selects most square-like distribution
! These will change if leq_regions=.true.
if (nproc == 0) nproc = 1
isqr = int(sqrt(real(nproc,jprb)))
do ja = isqr, nproc
  ib = nproc/ja
  if (ja*ib == nproc) then
    nprgpns = max(ja,ib)
    nprgpew = min(ja,ib)
    exit
  endif
enddo

! Compute nprtrv and nprtrw if not provided on the command line
if (nprtrv > 0 .or. nprtrw > 0) then
  if (nprtrv == 0) nprtrv = nproc/nprtrw
  if (nprtrw == 0) nprtrw = nproc/nprtrv
  if (nprtrw*nprtrv /= nproc) call abor1('transform_test:nprtrw*nprtrv /= nproc')
else
  do jprtrv = 4, nproc
    nprtrv = jprtrv
    nprtrw = nproc/nprtrv
    if (nprtrv*nprtrw /= nproc) cycle
    if (nprtrv > nprtrw) exit
  enddo
  ! Go for approx square partition for backup
  if (nprtrv*nprtrw /= nproc .or. nprtrv > nprtrw) then
    isqr = int(sqrt(real(nproc,jprb)))
    do ja = isqr, nproc
      ib = nproc/ja
      if (ja*ib == nproc) then
        nprtrw = max(ja, ib)
        nprtrv = min(ja, ib)
        exit
      endif
    enddo
  endif
endif

! Create communicators for mpi groups
if (.not.lmpoff) then
  call mpl_groups_create(nprtrw, nprtrv)
endif

if (lmpoff) then
  mysetw = (myproc - 1)/nprtrv + 1
  mysetv = mod(myproc - 1, nprtrv) + 1
else
  call mpl_cart_coords(myproc, mysetw, mysetv)

  ! Just checking for now...
  iprtrv = mod(myproc - 1, nprtrv) + 1
  iprtrw = (myproc - 1)/nprtrv + 1
  if (iprtrv /= mysetv .or. iprtrw /= mysetw) then
    call abor1('transform_test:inconsistency when computing mysetw and mysetv')
  endif
endif

if (.not. lmpoff) then
  call mpl_buffer_method(kmp_type=mp_type, kmbx_size=mbx_size, kprocids=nprcids, ldinfo=(verbosity>=1))
endif

! Determine the number of levels attributed to each member of the V set
allocate(numll(nprtrv))
iprused = min(nflevg+1, nprtrv)
ilevpp = nflevg/nprtrv
irest = nflevg -ilevpp*nprtrv
do jroc = 1, nprtrv
  if (jroc <= irest) then
    numll(jroc) = ilevpp+1
  else
    numll(jroc) = ilevpp
  endif
enddo

nflevl = numll(mysetv)

ivsetsc(1) = iprused
ifld = 0

!===================================================================================================
! Setup gstats
!===================================================================================================

if (lstats) then
  call gstats_setup(nproc, myproc, nprcids,                                            &
    & lstats, lstatscpu, lsyncstats, ldetailed_stats, lbarrier_stats, lbarrier_stats2, &
    & lstats_omp, lstats_comms, lstats_mem, nstats_mem, lstats_alloc,                  &
    & ltrace_stats, ntrace_stats, nprnt_stats, lxml_stats)
  call gstats_psut

  ! Assign labels to GSTATS regions
  call gstats_labels
endif

!===================================================================================================
! Call ecTrans setup routines
!===================================================================================================

if (verbosity >= 1) write(nout,'(a)')'======= Setup ecTrans ======='

call gstats(1, 0)
call setup_trans0(kout=nout, kerr=nerr, kprintlev=merge(2, 0, verbosity == 1),                &
  &               kmax_resol=nmax_resol, kpromatr=npromatr, kprgpns=nprgpns, kprgpew=nprgpew, &
  &               kprtrw=nprtrw, kcombflen=ncombflen, ldsync_trans=lsync_trans,               &
  &               ldeq_regions=leq_regions, prad=zra, ldalloperm=.true., ldmpoff=.not.luse_mpi)
call gstats(1, 1)

call gstats(2, 0)
! IFS spectral fields are dimensioned NFLEVL, Nils !!
call set_ectrans_gpu_nflev(nflevl)
  ! We pass nflevl via environment variable in order not to change API
  ! In long run, ectrans should grow its internal buffers automatically
call setup_trans(ksmax=nsmax, kdgl=ndgl, kloen=nloen, ldsplit=.true.,       &
  &              ldusefftw=lfftw, lduserpnm=luserpnm, ldkeeprpnm=lkeeprpnm, &
  &              lduseflt=luseflt)
call gstats(2, 1)

call trans_inq(kspec2=nspec2, kspec2g=nspec2g, kgptot=ngptot, kgptotg=ngptotg)

if (nproma == 0) then ! no blocking (default when not specified)
  nproma = ngptot
endif

! Calculate number of NPROMA blocks
ngpblks = (ngptot - 1)/nproma+1

!===================================================================================================
! Print information before starting
!===================================================================================================

! Print configuration details
if (verbosity >= 0 .and. myproc == 1) then
  write(nout,'(" ")')
  write(nout,'(a)')'======= Start of runtime parameters ======='
  write(nout,'(" ")')
  write(nout,'("nsmax     ",i0)') nsmax
  write(nout,'("grid      ",a)') trim(cgrid)
  write(nout,'("ndgl      ",i0)') ndgl
  write(nout,'("nproc     ",i0)') nproc
  write(nout,'("nthread   ",i0)') nthread
  write(nout,'("nprgpns   ",i0)') nprgpns
  write(nout,'("nprgpew   ",i0)') nprgpew
  write(nout,'("nprtrw    ",i0)') nprtrw
  write(nout,'("nprtrv    ",i0)') nprtrv
  write(nout,'("ngptot    ",i0)') ngptot
  write(nout,'("ngptotg   ",i0)') ngptotg
  write(nout,'("nfld      ",i0)') nfld
  write(nout,'("nlev      ",i0)') nlev
  write(nout,'("nproma    ",i0)') nproma
  write(nout,'("ngpblks   ",i0)') ngpblks
  write(nout,'("nspec2    ",i0)') nspec2
  write(nout,'("nspec2g   ",i0)') nspec2g
  write(nout,'("luseflt   ",l1)') luseflt
  write(nout,'("lvordiv   ",l1)') lvordiv
  write(nout,'("lscders   ",l1)') lscders
  write(nout,'("luvders   ",l1)') luvders
  write(nout,'(" ")')
  write(nout,'(a)') '======= End of runtime parameters ======='
  write(nout,'(" ")')
end if

!===================================================================================================
! Allocate and Initialize spectral arrays
!===================================================================================================

! Allocate spectral arrays
! Try to mimick IFS layout as much as possible
nullify(zspvor)
nullify(zspdiv)
nullify(zspsc3a)
allocate(sp3d(nflevl,nspec2,2+nfld))
allocate(zspsc2(1,nspec2))

call initialize_spectral_arrays(nsmax, zspsc2, sp3d)

! Point convenience variables to storage variable sp3d
zspvor  => sp3d(:,:,1)
zspdiv  => sp3d(:,:,2)
zspsc3a => sp3d(:,:,3:3+(nfld-1))

!===================================================================================================
! Allocate gridpoint arrays
!===================================================================================================

allocate(ivset(nflevg))

! Compute spectral distribution
ilev = 0
do jb = 1, nprtrv
  do jlev=1, numll(jb)
    ilev = ilev + 1
    ivset(ilev) = jb
  enddo
enddo

! Allocate grid-point arrays
if (lvordiv) then
  jbegin_uv = 1
  jend_uv = 2
endif
if (luvders) then
  jbegin_uder_EW  = jend_uv + 1
  jend_uder_EW    = jbegin_uder_EW + 1
  jbegin_vder_EW  = jend_uder_EW + 1
  jend_vder_EW    = jbegin_vder_EW + 1
else
  jbegin_uder_EW = jend_uv
  jend_uder_EW   = jend_uv
  jbegin_vder_EW = jend_uv
  jend_vder_EW   = jend_uv
endif

jbegin_sc = jend_vder_EW + 1
jend_sc   = jend_vder_EW + nfld

if (lscders) then
  ndimgmvs = 3
  jbegin_scder_NS = jend_sc + 1
  jend_scder_NS   = jend_sc + nfld
  jbegin_scder_EW = jend_scder_NS + 1
  jend_scder_EW   = jend_scder_NS + nfld
else
  ndimgmvs = 1
  jbegin_scder_NS = jend_sc
  jend_scder_NS   = jend_sc
  jbegin_scder_EW = jend_sc
  jend_scder_EW   = jend_sc
endif

ndimgmv = jend_scder_EW

allocate(zgmv(nproma,nflevg,ndimgmv,ngpblks))
allocate(zgmvs(nproma,ndimgmvs,ngpblks))

zgpuv => zgmv(:,:,1:jend_vder_EW,:)
zgp3a => zgmv(:,:,jbegin_sc:jend_scder_EW,:)
zgp2  => zgmvs(:,:,:)

!===================================================================================================
! Allocate norm arrays
!===================================================================================================

if (lprint_norms .or. ncheck > 0) then
  allocate(znormsp(1))
  allocate(znormsp1(1))
  allocate(znormvor(nflevg))
  allocate(znormvor1(nflevg))
  allocate(znormdiv(nflevg))
  allocate(znormdiv1(nflevg))
  allocate(znormt(nflevg))
  allocate(znormt1(nflevg))

  call specnorm(pspec=zspvor(1:nflevl,:),    pnorm=znormvor1, kvset=ivset(1:nflevg))
  call specnorm(pspec=zspdiv(1:nflevl,:),    pnorm=znormdiv1, kvset=ivset(1:nflevg))
  if (nfld > 0) then
    call specnorm(pspec=zspsc3a(1:nflevl,:,1), pnorm=znormt1,   kvset=ivset(1:nflevg))
  endif
  call specnorm(pspec=zspsc2(1:1,:),         pnorm=znormsp1,  kvset=ivsetsc)

  if (verbosity >= 1 .and. myproc == 1) then
    do ifld = 1, nflevg
      write(nout,'("norm zspvor( ",i4,",:)   = ",f20.15)') ifld, znormvor1(ifld)
      write(nout,'("0x",Z16.16)') znormvor1(ifld)
    enddo
    do ifld = 1, nflevg
      write(nout,'("norm zspdiv( ",i4,",:)   = ",f20.15)') ifld, znormdiv1(ifld)
      write(nout,'("0x",Z16.16)') znormdiv1(ifld)
    enddo
    do ifld = 1, nflevg
      write(nout,'("norm zspsc3a(",i4,",:,1) = ",f20.15)') ifld, znormt1(ifld)
      write(nout,'("0x",Z16.16)') znormt1(ifld)
    enddo
    do ifld = 1, 1
      write(nout,'("norm zspsc2( ",i4,",:)   = ",f20.15)') ifld, znormsp1(ifld)
      write(nout,'("0x",Z16.16)') znormsp1(ifld)
    enddo
  endif
endif

!===================================================================================================
! Setup timers
!===================================================================================================

ztinit = (timef() - ztinit)/1000.0_jprd

if (verbosity >= 0 .and. myproc == 1) then
  write(nout,'(" ")')
  write(nout,'(a,i6,a,f9.2,a)') "transform_test initialisation, on",nproc,&
                                & " tasks, took",ztinit," sec"
  write(nout,'(" ")')
endif

if (iters <= 0) call abor1('transform_test:iters <= 0')

allocate(ztstep(iters))
allocate(ztstep1(iters))
allocate(ztstep2(iters))

ztstepavg  = 0._jprd
ztstepmax  = 0._jprd
ztstepmin  = 9999999999999999._jprd
ztstepavg1 = 0._jprd
ztstepmax1 = 0._jprd
ztstepmin1 = 9999999999999999._jprd
ztstepavg2 = 0._jprd
ztstepmax2 = 0._jprd
ztstepmin2 = 9999999999999999._jprd

if (verbosity >= 1 .and. myproc == 1) then
  write(nout,'(a)') '======= Start of spectral transforms  ======='
  write(nout,'(" ")')
endif

ztloop = timef()

!===================================================================================================
! Do spectral transform loop
!===================================================================================================

gstats_lstats = .false.

do jstep = 1, iters+2
  if (jstep == 3) gstats_lstats = .true.

  call gstats(3,0)
  ztstep(jstep) = timef()

  !=================================================================================================
  ! Do inverse transform
  !=================================================================================================

  ztstep1(jstep) = timef()
  call gstats(4,0)
  if (lvordiv) then
    call inv_trans(kresol=1, kproma=nproma, &
       & pspsc2=zspsc2,                     & ! spectral surface pressure
       & pspvor=zspvor,                     & ! spectral vorticity
       & pspdiv=zspdiv,                     & ! spectral divergence
       & pspsc3a=zspsc3a,                   & ! spectral scalars
       & ldscders=lscders,                  &
       & ldvorgp=.false.,                   & ! no gridpoint vorticity
       & lddivgp=.false.,                   & ! no gridpoint divergence
       & lduvder=luvders,                   &
       & kvsetuv=ivset,                     &
       & kvsetsc2=ivsetsc,                  &
       & kvsetsc3a=ivset,                   &
       & pgp2=zgp2,                         &
       & pgpuv=zgpuv,                       &
       & pgp3a=zgp3a)
  else
    call inv_trans(kresol=1, kproma=nproma, &
       & pspsc2=zspsc2,                     & ! spectral surface pressure
       & pspsc3a=zspsc3a,                   & ! spectral scalars
       & ldscders=lscders,                  & ! scalar derivatives
       & kvsetsc2=ivsetsc,                  &
       & kvsetsc3a=ivset,                   &
       & pgp2=zgp2,                         &
       & pgp3a=zgp3a)
  endif
  call gstats(4,1)

  ztstep1(jstep) = (timef() - ztstep1(jstep))/1000.0_jprd

  !=================================================================================================
  ! While in grid point space, dump the values to disk, for debugging only
  !=================================================================================================

  if (ldump_values) then
    ! dump a field to a binary file
    call dump_gridpoint_field(jstep, myproc, nproma, ngpblks, zgp2(:,1,:),         'S', noutdump)
    call dump_gridpoint_field(jstep, myproc, nproma, ngpblks, zgpuv(:,nflevg,1,:), 'U', noutdump)
    call dump_gridpoint_field(jstep, myproc, nproma, ngpblks, zgpuv(:,nflevg,2,:), 'V', noutdump)
    call dump_gridpoint_field(jstep, myproc, nproma, ngpblks, zgp3a(:,nflevg,1,:), 'T', noutdump)
  endif

  !=================================================================================================
  ! Do direct transform
  !=================================================================================================

  ztstep2(jstep) = timef()

  call gstats(5,0)
  if (lvordiv) then
    call dir_trans(kresol=1, kproma=nproma, &
      & pgp2=zgmvs(:,1:1,:),                &
      & pgpuv=zgpuv(:,:,1:2,:),             &
      & pgp3a=zgp3a(:,:,1:nfld,:),          &
      & pspvor=zspvor,                      &
      & pspdiv=zspdiv,                      &
      & pspsc2=zspsc2,                      &
      & pspsc3a=zspsc3a,                    &
      & kvsetuv=ivset,                      &
      & kvsetsc2=ivsetsc,                   &
      & kvsetsc3a=ivset)
  else
    call dir_trans(kresol=1, kproma=nproma, &
      & pgp2=zgmvs(:,1:1,:),                &
      & pgp3a=zgp3a(:,:,1:nfld,:),          &
      & pspsc2=zspsc2,                      &
      & pspsc3a=zspsc3a,                    &
      & kvsetsc2=ivsetsc,                   &
      & kvsetsc3a=ivset)
  endif
  call gstats(5,1)
  ztstep2(jstep) = (timef() - ztstep2(jstep))/1000.0_jprd

  !=================================================================================================
  ! Calculate timings
  !=================================================================================================

  ztstep(jstep) = (timef() - ztstep(jstep))/1000.0_jprd

  ztstepavg = ztstepavg + ztstep(jstep)
  ztstepmin = min(ztstep(jstep), ztstepmin)
  ztstepmax = max(ztstep(jstep), ztstepmax)

  ztstepavg1 = ztstepavg1 + ztstep1(jstep)
  ztstepmin1 = min(ztstep1(jstep), ztstepmin1)
  ztstepmax1 = max(ztstep1(jstep), ztstepmax1)

  ztstepavg2 = ztstepavg2 + ztstep2(jstep)
  ztstepmin2 = min(ztstep2(jstep), ztstepmin2)
  ztstepmax2 = max(ztstep2(jstep), ztstepmax2)

  !=================================================================================================
  ! Print norms
  !=================================================================================================

  if (lprint_norms) then
    call gstats(6,0)
    call specnorm(pspec=zspsc2(1:1,:),         pnorm=znormsp,  kvset=ivsetsc(1:1))
    call specnorm(pspec=zspvor(1:nflevl,:),    pnorm=znormvor, kvset=ivset(1:nflevg))
    call specnorm(pspec=zspdiv(1:nflevl,:),    pnorm=znormdiv, kvset=ivset(1:nflevg))
    if (nfld > 0) then
      call specnorm(pspec=zspsc3a(1:nflevl,:,1), pnorm=znormt,   kvset=ivset(1:nflevg))
    endif

    ! Surface pressure
    if (myproc == 1) then
      zmaxerr(:) = -999.0
      do ifld = 1, 1
        write(nout,*) "znormsp", znormsp
        flush(nout)
        zerr(1) = abs(znormsp1(ifld)/znormsp(ifld) - 1.0_jprb)
        zmaxerr(1) = max(zmaxerr(1), zerr(1))
      enddo
      ! Divergence
      do ifld = 1, nflevg
        zerr(2) = abs(znormdiv1(ifld)/znormdiv(ifld) - 1.0_jprb)
        zmaxerr(2) = max(zmaxerr(2), zerr(2))
      enddo
      ! Vorticity
      do ifld = 1, nflevg
        zerr(3) = abs(znormvor1(ifld)/znormvor(ifld) - 1.0_jprb)
        zmaxerr(3) = max(zmaxerr(3),zerr(3))
      enddo
      ! Temperature
      do ifld = 1, nflevg
        zerr(4) = abs(znormt1(ifld)/znormt(ifld) - 1.0_jprb)
        zmaxerr(4) = max(zmaxerr(4), zerr(4))
      enddo
      write(nout,'("time step ",i6," took", f8.4," | zspvor max err="e10.3,&
                  & " | zspdiv max err="e10.3," | zspsc3a max err="e10.3," | zspsc2 max err="e10.3)') &
                  &  jstep, ztstep(jstep), zmaxerr(3), zmaxerr(2), zmaxerr(4), zmaxerr(1)
    endif
    call gstats(6,1)
  else
    write(nout,'("Time step ",i6," took", f8.4)') jstep, ztstep(jstep)
  endif
  call gstats(3,1)
enddo

!===================================================================================================

ztloop = (timef() - ztloop)/1000.0_jprd

write(nout,'(" ")')
write(nout,'(a)') '======= End of spectral transforms  ======='
write(nout,'(" ")')

if (lprint_norms .or. ncheck > 0) then
  call specnorm(pspec=zspvor(1:nflevl,:),    pnorm=znormvor, kvset=ivset)
  call specnorm(pspec=zspdiv(1:nflevl,:),    pnorm=znormdiv, kvset=ivset)
  if (nfld > 0) then
    call specnorm(pspec=zspsc3a(1:nflevl,:,1), pnorm=znormt,   kvset=ivset)
  endif
  call specnorm(pspec=zspsc2(1:1,:),         pnorm=znormsp,  kvset=ivsetsc)

  if (myproc == 1) then
    zmaxerr(:) = -999.0
    do ifld = 1, nflevg
      zerr(3) = abs(real(znormvor1(ifld),kind=jprd)/real(znormvor(ifld),kind=jprd) - 1.0_jprd)
      zmaxerr(3) = max(zmaxerr(3), zerr(3))
      if (verbosity >= 1) then
        write(nout,'("norm zspvor( ",i4,")     = ",f20.15,"        error = ",e10.3)') ifld, znormvor(ifld), zerr(3)
        write(nout,'("0x",Z16.16)') znormvor(ifld)
      endif
    enddo
    do ifld = 1, nflevg
      zerr(2) = abs(real(znormdiv1(ifld),kind=jprd)/real(znormdiv(ifld),kind=jprd) - 1.0d0)
      zmaxerr(2) = max(zmaxerr(2),zerr(2))
      if (verbosity >= 1) then
        write(nout,'("norm zspdiv( ",i4,",:)   = ",f20.15,"        error = ",e10.3)') ifld, znormdiv(ifld), zerr(2)
        write(nout,'("0x",Z16.16)') znormdiv(ifld)
      endif
    enddo
    do ifld = 1, nflevg
      zerr(4) = abs(real(znormt1(ifld),kind=jprd)/real(znormt(ifld),kind=jprd) - 1.0d0)
      zmaxerr(4) = max(zmaxerr(4), zerr(4))
      if (verbosity >= 1) then
        write(nout,'("norm zspsc3a(",i4,",:,1) = ",f20.15,"        error = ",e10.3)') ifld, znormt(ifld), zerr(4)
        write(nout,'("0x",Z16.16)') znormt(ifld)
      endif
    enddo
    do ifld = 1, 1
      zerr(1) = abs(real(znormsp1(ifld),kind=jprd)/real(znormsp(ifld),kind=jprd) - 1.0d0)
      zmaxerr(1) = max(zmaxerr(1), zerr(1))
      if (verbosity >= 1) then
        write(nout,'("norm zspsc2( ",i4,",:)   = ",f20.15,"        error = ",e10.3)') ifld, znormsp(ifld), zerr(1)
        write(nout,'("0x",Z16.16)') znormsp(ifld)
      endif
    enddo

    ! maximum error across all fields
    zmaxerrg = max(max(zmaxerr(1),zmaxerr(2)), max(zmaxerr(2), zmaxerr(3)))

    if (verbosity >= 1) write(nout,*)
    write(nout,'("max error zspvor(1:nlev,:)    = ",e10.3)') zmaxerr(3)
    write(nout,'("max error zspdiv(1:nlev,:)    = ",e10.3)') zmaxerr(2)
    write(nout,'("max error zspsc3a(1:nlev,:,1) = ",e10.3)') zmaxerr(4)
    write(nout,'("max error zspsc2(1:1,:)       = ",e10.3)') zmaxerr(1)
    write(nout,*)
    write(nout,'("max error combined =          = ",e10.3)') zmaxerrg
    write(nout,*)
  endif
  if (ncheck > 0) then
    ierr = 0
    if (myproc == 1) then
      ! If the maximum spectral norm error across all fields is greater than 100 times the machine
      ! epsilon, fail the test
      if (zmaxerrg > real(ncheck, jprb) * epsilon(1.0_jprb)) then
        write(nout, '(a)') '*******************************'
        write(nout, '(a)') 'Correctness test failed'
        write(nout, '(a,1e9.2)') 'Maximum spectral norm error = ', zmaxerrg
        write(nout, '(a,1e9.2)') 'Error tolerance = ', real(ncheck, jprb) * epsilon(1.0_jprb)
        write(nout, '(a)') '*******************************'
        ierr = 1
      endif
    endif

    ! Root rank broadcasts the correctness checker result to the other ranks
    if (luse_mpi) then
      call mpl_broadcast(ierr,kroot=1,ktag=1)
    endif

    ! Halt if correctness checker failed
    if (ierr == 1) then
      error stop
    endif
  endif
endif

if (luse_mpi) then
  call mpl_allreduce(ztloop,     'sum', ldreprod=.false.)
  call mpl_allreduce(ztstep,     'sum', ldreprod=.false.)
  call mpl_allreduce(ztstepavg,  'sum', ldreprod=.false.)
  call mpl_allreduce(ztstepmax,  'max', ldreprod=.false.)
  call mpl_allreduce(ztstepmin,  'min', ldreprod=.false.)

  call mpl_allreduce(ztstep1,    'sum', ldreprod=.false.)
  call mpl_allreduce(ztstepavg1, 'sum', ldreprod=.false.)
  call mpl_allreduce(ztstepmax1, 'max', ldreprod=.false.)
  call mpl_allreduce(ztstepmin1, 'min', ldreprod=.false.)

  call mpl_allreduce(ztstep2,    'sum', ldreprod=.false.)
  call mpl_allreduce(ztstepavg2, 'sum', ldreprod=.false.)
  call mpl_allreduce(ztstepmax2, 'max', ldreprod=.false.)
  call mpl_allreduce(ztstepmin2, 'min', ldreprod=.false.)
endif

ztstepavg = (ztstepavg/real(nproc,jprb))/real(iters,jprd)
ztloop = ztloop/real(nproc,jprd)
ztstep(:) = ztstep(:)/real(nproc,jprd)

call sort(ztstep,iters)
ztstepmed = ztstep(iters/2)

ztstepavg1 = (ztstepavg1/real(nproc,jprb))/real(iters,jprd)
ztstep1(:) = ztstep1(:)/real(nproc,jprd)

call sort(ztstep1, iters)
ztstepmed1 = ztstep1(iters/2)

ztstepavg2 = (ztstepavg2/real(nproc,jprb))/real(iters,jprd)
ztstep2(:) = ztstep2(:)/real(nproc,jprd)

call sort(ztstep2,iters)
ztstepmed2 = ztstep2(iters/2)

write(nout,'(a)') '======= Start of time step stats ======='
write(nout,'(" ")')
write(nout,'("Inverse transforms")')
write(nout,'("------------------")')
write(nout,'("avg  (s): ",f8.4)') ztstepavg1
write(nout,'("min  (s): ",f8.4)') ztstepmin1
write(nout,'("max  (s): ",f8.4)') ztstepmax1
write(nout,'("med  (s): ",f8.4)') ztstepmed1
write(nout,'(" ")')
write(nout,'("Direct transforms")')
write(nout,'("-----------------")')
write(nout,'("avg  (s): ",f8.4)') ztstepavg2
write(nout,'("min  (s): ",f8.4)') ztstepmin2
write(nout,'("max  (s): ",f8.4)') ztstepmax2
write(nout,'("med  (s): ",f8.4)') ztstepmed2
write(nout,'(" ")')
write(nout,'("Inverse-direct transforms")')
write(nout,'("-------------------------")')
write(nout,'("avg  (s): ",f8.4)') ztstepavg
write(nout,'("min  (s): ",f8.4)') ztstepmin
write(nout,'("max  (s): ",f8.4)') ztstepmax
write(nout,'("med  (s): ",f8.4)') ztstepmed
write(nout,'("loop (s): ",f8.4)') ztloop
write(nout,'(" ")')
write(nout,'(a)') '======= End of time step stats ======='
write(nout,'(" ")')

if (lstack) then
  ! Gather stack usage statistics
  istack = getstackusage()
  if (myproc == 1) then
    print 9000, istack
    9000 format("Stack utilisation information",/,&
         &"=============================",//,&
         &"Task           size(bytes)",/,&
         &"====           ===========",//,&
         &"   1",11x,i10)

    do i = 2, nproc
      call mpl_recv(istack, ksource=nprcids(i), ktag=i, cdstring='transform_test:')
      print '(i4,11x,i10)', i, istack
    enddo
  else
    call mpl_send(istack, kdest=nprcids(1), ktag=myproc, cdstring='transform_test:')
  endif
endif


!===================================================================================================
! Cleanup
!===================================================================================================

deallocate(zgmv)
deallocate(zgmvs)

!===================================================================================================

if (lstats) then
  call gstats(0,1)
  call gstats_print(nout, zaveave, jpmaxstat)
endif

if (lmeminfo) then
  write(nout,*)
  call ec_meminfo(nout, "", mpl_comm, kbarr=1, kiotask=-1, &
      & kcall=1)
endif

!===================================================================================================
! Finalize MPI
!===================================================================================================

if (luse_mpi) then
  call mpl_end(ldmeminfo=.false.)
endif

!===================================================================================================
! Close file
!===================================================================================================

if (nproc > 1) then
  if (myproc /= 1) then
    close(unit=nout)
  endif
endif

!===================================================================================================

contains

!===================================================================================================

subroutine parse_grid(cgrid,ndgl,nloen)

  character(len=*) :: cgrid
  integer, intent(inout) :: ndgl
  integer, intent(inout), allocatable :: nloen(:)
  integer :: ios
  integer :: gaussian_number
  read(cgrid(2:len_trim(cgrid)),*,IOSTAT=ios) gaussian_number
  if (ios==0) then
    ndgl = 2 * gaussian_number
    allocate(nloen(ndgl))
    if (cgrid(1:1) == 'F') then ! Regular Gaussian grid
      nloen(:) = gaussian_number * 4
      return
    endif
    if (cgrid(1:1) == 'O') then ! Octahedral Gaussian grid
      do i = 1, ndgl / 2
        nloen(i) = 20 + 4 * (i - 1)
        nloen(ndgl - i + 1) = nloen(i)
      end do
      return
    endif
  endif
  call parsing_failed("ERROR: Unsupported grid specified: "// trim(cgrid))

end subroutine

!===================================================================================================

function get_int_value(cname, iarg) result(value)

  integer :: value
  character(len=*), intent(in) :: cname
  integer, intent(inout) :: iarg
  character(len=128) :: carg
  integer :: stat

  carg = get_str_value(cname, iarg)
  call str2int(carg, value, stat)

  if (stat /= 0) then
    call parsing_failed("Invalid argument for " // trim(cname) // ": " // trim(carg))
  end if

end function

!===================================================================================================

function get_str_value(cname, iarg) result(value)

  character(len=128) :: value
  character(len=*), intent(in) :: cname
  integer, intent(inout) :: iarg

  iarg = iarg + 1
  call get_command_argument(iarg, value)

  if (value == "") then
    call parsing_failed("Invalid argument for " // trim(cname) // ": no value provided")
  end if

end function

!===================================================================================================

subroutine parsing_failed(message)

  character(len=*), intent(in) :: message
  if (luse_mpi) call mpl_init(ldinfo=.false.)
  if (ec_mpirank() == 0) then
    write(nerr,"(a)") trim(message)
    call print_help(unit=nerr)
  endif
  if (luse_mpi) call mpl_end(ldmeminfo=.false.)
  stop

end subroutine

!===================================================================================================

subroutine get_command_line_arguments(nsmax, cgrid, iters, nfld, nlev, lvordiv, lscders, luvders, &
  &                                   luseflt, nproma, verbosity, ldump_values, lprint_norms, &
  &                                   lmeminfo, nprtrv, nprtrw, ncheck)

  integer, intent(inout) :: nsmax           ! Spectral truncation
  character(len=16), intent(inout) :: cgrid ! Spectral truncation
  integer, intent(inout) :: iters           ! Number of iterations for transform test
  integer, intent(inout) :: nfld            ! Number of scalar fields
  integer, intent(inout) :: nlev            ! Number of vertical levels
  logical, intent(inout) :: lvordiv         ! Also transform vorticity/divergence
  logical, intent(inout) :: lscders         ! Compute scalar derivatives
  logical, intent(inout) :: luvders         ! Compute uv East-West derivatives
  logical, intent(inout) :: luseflt         ! Use fast Legendre transforms
  integer, intent(inout) :: nproma          ! NPROMA
  integer, intent(inout) :: verbosity       ! Level of verbosity
  logical, intent(inout) :: ldump_values    ! Dump values of grid point fields for debugging
  logical, intent(inout) :: lprint_norms    ! Calculate and print spectral norms of fields
  logical, intent(inout) :: lmeminfo        ! Show information from FIAT ec_meminfo routine at the
                                            ! end
  integer, intent(inout) :: nprtrv          ! Size of V set (spectral decomposition)
  integer, intent(inout) :: nprtrw          ! Size of W set (spectral decomposition)
  integer, intent(inout) :: ncheck          ! The multiplier of the machine epsilon used as a
                                            ! tolerance for correctness checking

  character(len=128) :: carg          ! Storage variable for command line arguments
  integer            :: iarg = 1      ! Argument index

#ifdef USE_GPU
  !$acc init
#endif

  do while (iarg <= command_argument_count())
    call get_command_argument(iarg, carg)

    select case(carg)
      ! Parse help argument
      case('-h', '--help')
        if (luse_mpi) call mpl_init(ldinfo=.false.)
        if (ec_mpirank()==0) call print_help()
        if (luse_mpi) call mpl_end(ldmeminfo=.false.)
        stop
      ! Parse verbosity argument
      case('-v')
        verbosity = 1
      ! Parse number of iterations argument
      case('-n', '--niter')
        iters = get_int_value('-n', iarg)
        if (iters < 1) then
          call parsing_failed("Invalid argument for -n: must be > 0")
        end if
      ! Parse spectral truncation argument
      case('-t', '--truncation')
        nsmax = get_int_value('-t', iarg)
        if (nsmax < 1) then
          call parsing_failed("Invalid argument for -t: must be > 0")
        end if
      case('-g', '--grid'); cgrid = get_str_value('-g', iarg)
      case('-f', '--nfld'); nfld = get_int_value('-f', iarg)
      case('-l', '--nlev'); nlev = get_int_value('-l', iarg)
      case('--vordiv'); lvordiv = .True.
      case('--scders'); lscders = .True.
      case('--uvders'); luvders = .True.
      case('--flt'); luseflt = .True.
      case('--nproma'); nproma = get_int_value('--nproma', iarg)
      case('--dump-values'); ldump_values = .true.
      case('--norms'); lprint_norms = .true.
      case('--meminfo'); lmeminfo = .true.
      case('--nprtrv'); nprtrv = get_int_value('--nprtrv', iarg)
      case('--nprtrw'); nprtrw = get_int_value('--nprtrw', iarg)
      case('-c', '--check'); ncheck = get_int_value('-c', iarg)
      case default
        call parsing_failed("Unrecognised argument: " // trim(carg))

    end select
    iarg = iarg + 1
  end do

  if (.not. lvordiv) then
    luvders = .false.
  endif

end subroutine get_command_line_arguments

!===================================================================================================

function cubic_octahedral_gaussian_grid(nsmax) result(cgrid)

  character(len=16) :: cgrid
  integer, intent(in) :: nsmax
  write(cgrid,'(a,i0)') 'O',nsmax+1

end function

!===================================================================================================

subroutine str2int(str, int, stat)

  character(len=*), intent(in) :: str
  integer, intent(out) :: int
  integer, intent(out) :: stat
  read(str, *, iostat=stat) int

end subroutine str2int

!===================================================================================================

subroutine sort(a, n)

  integer(kind=jpim), intent(in) :: n
  real(kind=jprd), intent(inout) :: a(n)

  real(kind=jprd) :: x

  integer :: i, j

  do i = 2, n
    x = a(i)
    j = i - 1
    do while (j >= 1)
      if (a(j) <= x) exit
        a(j + 1) = a(j)
        j = j - 1
      end do
    a(j + 1) = x
  end do

end subroutine sort

!===================================================================================================

subroutine print_help(unit)

  integer, optional :: unit
  integer :: nout = 6
  if (present(unit)) then
    nout = unit
  endif

  write(nout, "(a)") ""

  if (jprb == jprd) then
    write(nout, "(a)") "NAME    ectrans-benchmark-dp"
  else
    write(nout, "(a)") "NAME    ectrans-benchmark-sp"
  end if
  write(nout, "(a)") ""

  write(nout, "(a)") "DESCRIPTION"
  write(nout, "(a)") "        This program tests ecTrans by transforming fields back and forth&
    & between spectral "
  if (jprb == jprd) then
    write(nout, "(a)") "        space and grid-point space (double-precision version)"
  else
    write(nout, "(a)") "        space and grid-point space (single-precision version)"
  end if
  write(nout, "(a)") ""

  write(nout, "(a)") "USAGE"
  if (jprb == jprd) then
    write(nout, "(a)") "        ectrans-benchmark-dp [options]"
  else
    write(nout, "(a)") "        ectrans-benchmark-sp [options]"
  end if
  write(nout, "(a)") ""

  write(nout, "(a)") "OPTIONS"
  write(nout, "(a)") "    -h, --help          Print this message"
  write(nout, "(a)") "    -v                  Run with verbose output"
  write(nout, "(a)") "    -t, --truncation T  Run with this triangular spectral truncation&
    & (default = 79)"
  write(nout, "(a)") "    -g, --grid GRID     Run with this grid. Possible values: O<N>, F<N>"
  write(nout, "(a)") "                        If not specified, O<N> is used with N=truncation+1&
    & (cubic relation)"
  write(nout, "(a)") "    -n, --niter NITER   Run for this many inverse/direct transform&
    & iterations (default = 10)"
  write(nout, "(a)") "    -f, --nfld NFLD     Number of scalar fields (default = 1)"
  write(nout, "(a)") "    -l, --nlev NLEV     Number of vertical levels (default = 1)"
  write(nout, "(a)") "    --vordiv            Also transform vorticity-divergence to wind"
  write(nout, "(a)") "    --scders            Compute scalar derivatives (default off)"
  write(nout, "(a)") "    --uvders            Compute uv East-West derivatives (default off). Only&
    & when also --vordiv is given"
  write(nout, "(a)") "    --flt               Run with fast Legendre transforms (default off)"
  write(nout, "(a)") "    --nproma NPROMA     Run with NPROMA (default no blocking: NPROMA=ngptot)"
  write(nout, "(a)") "    --norms             Calculate and print spectral norms of transformed&
    & fields"
  write(nout, "(a)") "                        The computation of spectral norms will skew overall&
    & timings"
  write(nout, "(a)") "    --meminfo           Show diagnostic information from FIAT's ec_meminfo&
    & subroutine on memory usage, thread-binding etc."
  write(nout, "(a)") "    --nprtrv            Size of V set in spectral decomposition"
  write(nout, "(a)") "    --nprtrw            Size of W set in spectral decomposition"
  write(nout, "(a)") "    -c, --check VALUE   The multiplier of the machine epsilon used as a&
   & tolerance for correctness checking"
  write(nout, "(a)") ""
  write(nout, "(a)") "DEBUGGING"
  write(nout, "(a)") "    --dump-values       Output gridpoint fields in unformatted binary file"
  write(nout, "(a)") ""

end subroutine print_help

!===================================================================================================

subroutine initialize_spectral_arrays(nsmax, zsp, sp3d)

  integer,         intent(in)    :: nsmax       ! Spectral truncation
  real(kind=jprb), intent(inout) :: zsp(:,:)    ! Surface pressure
  real(kind=jprb), intent(inout) :: sp3d(:,:,:) ! 3D fields

  integer(kind=jpim) :: nflevl
  integer(kind=jpim) :: nfield

  integer :: i, j

  nflevl = size(sp3d, 1)
  nfield = size(sp3d, 3)

  ! First initialize surface pressure
  call initialize_2d_spectral_field(nsmax, zsp(1,:))

  ! Then initialize all of the 3D fields
  do i = 1, nflevl
    do j = 1, nfield
      call initialize_2d_spectral_field(nsmax, sp3d(i,:,j))
    end do
  end do

end subroutine initialize_spectral_arrays

!===================================================================================================

subroutine initialize_2d_spectral_field(nsmax, field)

  integer,         intent(in)    :: nsmax    ! Spectral truncation
  real(kind=jprb), intent(inout) :: field(:) ! Field to initialize

  integer :: index, num_my_zon_wns
  integer, allocatable :: my_zon_wns(:), nasm0(:)

  ! Choose a spherical harmonic to initialize arrays
  integer :: m_num = 4  ! Zonal wavenumber
  integer :: l_num = 19  ! Total wavenumber

  ! First initialise all spectral coefficients to zero
  field(:) = 0.0

  ! Get zonal wavenumbers this rank is responsible for
  call trans_inq(knump=num_my_zon_wns)
  allocate(my_zon_wns(num_my_zon_wns))
  call trans_inq(kmyms=my_zon_wns)

  ! If rank is responsible for the chosen zonal wavenumber...
  if (any(my_zon_wns == m_num) ) then
    ! Get array of spectral array addresses (this maps (m, n=m) to array index)
    allocate(nasm0(0:nsmax))
    call trans_inq(kasm0=nasm0)

    ! Find out local array index of chosen spherical harmonic
    index = nasm0(m_num) + 2 * (l_num - m_num) + 1

    ! Set just that element to a constant value
    field(index) = 1.0
  else
    return
  end if

end subroutine initialize_2d_spectral_field

!===================================================================================================

subroutine dump_gridpoint_field(jstep, myproc, nproma, ngpblks, fld, fldchar, noutdump)

  ! Dump a 2d field to a binary file.

  integer(kind=jpim), intent(in) :: jstep ! Time step, used for naming file
  integer(kind=jpim), intent(in) :: myproc ! MPI rank, used for naming file
  integer(kind=jpim), intent(in) :: nproma ! Size of nproma
  integer(kind=jpim), intent(in) :: ngpblks ! Number of nproma blocks
  real(kind=jprb)   , intent(in) :: fld(nproma,ngpblks) ! 2D field
  character         , intent(in) :: fldchar ! Single character field identifier
  integer(kind=jpim), intent(in) :: noutdump ! Tnit number for output file

  character(len=14) :: filename = "x.xxx.xxxx.dat"

  write(filename(1:1),'(a1)') fldchar
  write(filename(3:5),'(i3.3)') jstep
  write(filename(7:10),'(i4.4)') myproc

  open(noutdump, file=filename, form="unformatted")
  write(noutdump) reshape(fld, (/ nproma*ngpblks /))
  close(noutdump)

end subroutine dump_gridpoint_field

!===================================================================================================

function detect_mpirun() result(lmpi_required)
  use ec_env_mod, only : ec_putenv
  logical :: lmpi_required
  integer :: ilen
  integer, parameter :: nvars = 4
  character(len=32), dimension(nvars) :: cmpirun_detect
<<<<<<< HEAD
  character(len=4) :: clenv
=======
! character(len=4) :: clenv_dr_hook_assert_mpi_initialized
>>>>>>> 5301fc6b
  integer :: ivar

  ! Environment variables that are set when mpirun, srun, aprun, ... are used
  cmpirun_detect(1) = 'OMPI_COMM_WORLD_SIZE'  ! openmpi
  cmpirun_detect(2) = 'ALPS_APP_PE'           ! cray pe
  cmpirun_detect(3) = 'PMI_SIZE'              ! intel
  cmpirun_detect(4) = 'SLURM_NTASKS'          ! slurm

  lmpi_required = .false.
  do ivar = 1, nvars
    call get_environment_variable(name=trim(cmpirun_detect(ivar)), length=ilen)
    if (ilen > 0) then
      lmpi_required = .true.
      exit ! break
    endif
  enddo

  call get_environment_variable(name="ECTRANS_USE_MPI", value=clenv, length=ilen )
  if (ilen > 0) then
      lmpi_required = .true.
      if( trim(clenv) == "0" .or. trim(clenv) == "OFF" .or. trim(CLENV) == "off" .or. trim(clenv) == "F" ) then
        lmpi_required = .false.
      endif
      call ec_putenv("DR_HOOK_ASSERT_MPI_INITIALIZED=0", overwrite=.true.)
  endif
end function

!===================================================================================================

! Assign GSTATS labels to the main regions of ecTrans
subroutine gstats_labels

  call gstats_label(0,   '   ', 'PROGRAM        - Total')
  call gstats_label(1,   '   ', 'SETUP_TRANS0   - Setup ecTrans')
  call gstats_label(2,   '   ', 'SETUP_TRANS    - Setup ecTrans handle')
  call gstats_label(3,   '   ', 'TIME STEP      - Time step')
  call gstats_label(4,   '   ', 'INV_TRANS      - Inverse transform')
  call gstats_label(5,   '   ', 'DIR_TRANS      - Direct transform')
  call gstats_label(6,   '   ', 'NORMS          - Norm comp. (optional)')
  call gstats_label(102, '   ', 'LTINV_CTL      - Inv. Legendre transform')
  call gstats_label(103, '   ', 'LTDIR_CTL      - Dir. Legendre transform')
  call gstats_label(106, '   ', 'FTDIR_CTL      - Dir. Fourier transform')
  call gstats_label(107, '   ', 'FTINV_CTL      - Inv. Fourier transform')
  call gstats_label(140, '   ', 'SULEG          - Comp. of Leg. poly.')
  call gstats_label(152, '   ', 'LTINV_CTL      - M to L transposition')
  call gstats_label(153, '   ', 'LTDIR_CTL      - L to M transposition')
  call gstats_label(157, '   ', 'FTINV_CTL      - L to G transposition')
  call gstats_label(158, '   ', 'FTDIR_CTL      - G to L transposition')
  call gstats_label(400, '   ', 'GSTATS         - GSTATS itself')

end subroutine gstats_labels

!===================================================================================================

subroutine set_ectrans_gpu_nflev(kflev)
  use ec_env_mod, only : ec_putenv
  integer(kind=jpim), intent(in) :: kflev
  character(len=32) :: ECTRANS_GPU_NFLEV
  write(ECTRANS_GPU_NFLEV,'(A,I0)') "ECTRANS_GPU_NFLEV=",kflev
  call ec_putenv(ECTRANS_GPU_NFLEV, overwrite=.true.)
end subroutine

end program transform_test

!===================================================================================================<|MERGE_RESOLUTION|>--- conflicted
+++ resolved
@@ -1349,11 +1349,7 @@
   integer :: ilen
   integer, parameter :: nvars = 4
   character(len=32), dimension(nvars) :: cmpirun_detect
-<<<<<<< HEAD
   character(len=4) :: clenv
-=======
-! character(len=4) :: clenv_dr_hook_assert_mpi_initialized
->>>>>>> 5301fc6b
   integer :: ivar
 
   ! Environment variables that are set when mpirun, srun, aprun, ... are used
