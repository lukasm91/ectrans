# (C) Copyright 2020- ECMWF.
#
# This software is licensed under the terms of the Apache Licence Version 2.0
# which can be obtained at http://www.apache.org/licenses/LICENSE-2.0.
# In applying this licence, ECMWF does not waive the privileges and immunities
# granted to it by virtue of its status as an intergovernmental organisation
# nor does it submit to any jurisdiction.
<<<<<<< HEAD
if( HAVE_CPU)
  add_subdirectory( cpu )
endif()
if( HAVE_GPU )
  add_subdirectory( gpu )
=======

# Preprocess module file containing version information
configure_file( internal/ectrans_version_mod.F90.in internal/ectrans_version_mod.F90 )

## Apply workarounds for some known compilers

if(CMAKE_Fortran_COMPILER_ID MATCHES "Cray")
  if( CMAKE_Fortran_COMPILER_VERSION VERSION_GREATER_EQUAL 8.7 )

    # Fix for IFS "CONGRAD: SPTSV/DPTSV returned non-zero info with crayftn 8.7.7 (cdt/18.12)
    ectrans_add_compile_options(
        SOURCES internal/ftinv_ctlad_mod.F90
        FLAGS   "-O0,fp1,omp")

  endif()
endif()

if(CMAKE_Fortran_COMPILER_ID MATCHES "Intel")
  if( CMAKE_Fortran_COMPILER_VERSION VERSION_GREATER_EQUAL 18 AND CMAKE_Fortran_COMPILER_VERSION VERSION_LESS 19 )

    # See https://github.com/ecmwf-ifs/ectrans/issues/17
    ectrans_add_compile_options(
        SOURCES algor/butterfly_alg_mod.F90
        FLAGS   "-check nopointers")
  endif()
endif()

## Assemble sources

ecbuild_list_add_pattern( LIST trans_src
                          GLOB
                                sharedmem/*
                                algor/*
                                internal/*
                                external/*
                                ${CMAKE_CURRENT_BINARY_DIR}/internal/ectrans_version_mod.F90
                          QUIET
                        )

if( NOT HAVE_FFTW )
  ecbuild_list_exclude_pattern( LIST trans_src REGEX tpm_fftw.F90 )
>>>>>>> 5ac90ef3
endif()

## Install trans interface

file( GLOB trans_interface include/ectrans/* )
install(
  FILES        ${trans_interface}
  DESTINATION  include/ectrans
)
<|MERGE_RESOLUTION|>--- conflicted
+++ resolved
@@ -5,55 +5,12 @@
 # In applying this licence, ECMWF does not waive the privileges and immunities
 # granted to it by virtue of its status as an intergovernmental organisation
 # nor does it submit to any jurisdiction.
-<<<<<<< HEAD
+
 if( HAVE_CPU)
   add_subdirectory( cpu )
 endif()
 if( HAVE_GPU )
   add_subdirectory( gpu )
-=======
-
-# Preprocess module file containing version information
-configure_file( internal/ectrans_version_mod.F90.in internal/ectrans_version_mod.F90 )
-
-## Apply workarounds for some known compilers
-
-if(CMAKE_Fortran_COMPILER_ID MATCHES "Cray")
-  if( CMAKE_Fortran_COMPILER_VERSION VERSION_GREATER_EQUAL 8.7 )
-
-    # Fix for IFS "CONGRAD: SPTSV/DPTSV returned non-zero info with crayftn 8.7.7 (cdt/18.12)
-    ectrans_add_compile_options(
-        SOURCES internal/ftinv_ctlad_mod.F90
-        FLAGS   "-O0,fp1,omp")
-
-  endif()
-endif()
-
-if(CMAKE_Fortran_COMPILER_ID MATCHES "Intel")
-  if( CMAKE_Fortran_COMPILER_VERSION VERSION_GREATER_EQUAL 18 AND CMAKE_Fortran_COMPILER_VERSION VERSION_LESS 19 )
-
-    # See https://github.com/ecmwf-ifs/ectrans/issues/17
-    ectrans_add_compile_options(
-        SOURCES algor/butterfly_alg_mod.F90
-        FLAGS   "-check nopointers")
-  endif()
-endif()
-
-## Assemble sources
-
-ecbuild_list_add_pattern( LIST trans_src
-                          GLOB
-                                sharedmem/*
-                                algor/*
-                                internal/*
-                                external/*
-                                ${CMAKE_CURRENT_BINARY_DIR}/internal/ectrans_version_mod.F90
-                          QUIET
-                        )
-
-if( NOT HAVE_FFTW )
-  ecbuild_list_exclude_pattern( LIST trans_src REGEX tpm_fftw.F90 )
->>>>>>> 5ac90ef3
 endif()
 
 ## Install trans interface
