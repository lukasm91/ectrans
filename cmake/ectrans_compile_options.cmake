--- conflicted
+++ resolved
@@ -14,66 +14,22 @@
   if( NOT CMAKE_Fortran_COMPILER_VERSION VERSION_LESS 10 )
     ecbuild_add_fortran_flags("-fallow-argument-mismatch")
   endif()
-elseif( CMAKE_Fortran_COMPILER_ID MATCHES "Intel" )
-  ecbuild_add_fortran_flags("-march=core-avx2 -no-fma" BUILD BIT)
-  ecbuild_add_fortran_flags("-fast-transcendentals -fp-model precise -fp-speculation=safe")
-endif()
-
-<<<<<<< HEAD
-# gfortran 10 has become stricter with argument matching
-if( CMAKE_Fortran_COMPILER_ID MATCHES "GNU"
-    AND NOT CMAKE_Fortran_COMPILER_VERSION VERSION_LESS 10 )
-  ecbuild_add_fortran_flags("-fallow-argument-mismatch")
-endif()
-
-if( CMAKE_Fortran_COMPILER_ID MATCHES "NVHPC" )
+elseif( CMAKE_Fortran_COMPILER_ID MATCHES "NVHPC" )
   ecbuild_add_fortran_flags("-Mlarge_arrays")
 
   # should really be part of configuration, or ecbuild default?
   ecbuild_add_fortran_flags("-traceback"      BUILD DEBUG )
   ecbuild_add_fortran_flags("-fast"           BUILD RELEASE )
   ecbuild_add_fortran_flags("-gopt -fast"     BUILD RELWITHDEBINFO )
-endif()
-
-if( CMAKE_Fortran_COMPILER_ID MATCHES "Cray" )
+elseif( CMAKE_Fortran_COMPILER_ID MATCHES "Cray" )
   ecbuild_add_fortran_flags("-hnomessage=878")  # A module named ... has already been directly or indirectly use associated into this scope
   ecbuild_add_fortran_flags("-hnomessage=867")  # Module ... has no public objects declared in the module, therefore nothing can be use associated from the module.
   ecbuild_add_fortran_flags("-M7256")           # An OpenMP parallel construct in a target region is limited to a single thread.
+elseif( CMAKE_Fortran_COMPILER_ID MATCHES "Intel" )
+  ecbuild_add_fortran_flags("-march=core-avx2 -no-fma" BUILD BIT)
+  ecbuild_add_fortran_flags("-fast-transcendentals -fp-model precise -fp-speculation=safe")
 endif()
 
-
-############ !!!!! These should not be set within the project !!!!!
-# Following is NVHPC compiler specific and should really be coming from external input
-# if( CMAKE_Fortran_COMPILER_ID MATCHES "NVHPC" )
-#   if( HAVE_ACCGPU )
-#     set( acc_flags -acc -gpu=lineinfo,deepcopy,fastmath,nordc )
-#     set( acc_link_flags -acc )
-#     # Pass cmake command-line option "-DCMAKE_Fortran_FLAGS=-Minfo=acc" for diagnostics info
-#   endif()
-#   if( HAVE_OMPGPU )
-#     set( omp_flags -mp=gpu -gpu=lineinfo,fastmath -Minfo=mp )
-#     set( omp_link_flags -mp=gpu )
-#   endif()
-# endif()
-#
-# Following is Cray compiler specific and should really be coming from external input
-# if( CMAKE_Fortran_COMPILER_ID MATCHES "Cray" )
-#   if( HAVE_ACCGPU )
-#     set( OpenACC_Fortran_FLAGS "${OpenACC_Fortran_FLAGS} -hacc_model=auto_async_kernel:no_fast_addr:deep_copy")
-#     set( CMAKE_EXE_LINKER_FLAGS "${CMAKE_EXE_LINKER_FLAGS} -hacc -hacc_model=auto_async_kernel:no_fast_addr:deep_copy")
-#   endif()
-#   if( HAVE_OMPGPU )
-#     set( omp_flags -fopenmp )
-#     set( omp_link_flags -fopenmp )
-#   endif()
-# endif()
-############
-
-
-
-
-=======
->>>>>>> 5301fc6b
 macro( ectrans_add_compile_options )
   set( options  )
   set( single_value_args FLAGS )
