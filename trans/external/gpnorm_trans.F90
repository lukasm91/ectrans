--- conflicted
+++ resolved
@@ -57,16 +57,8 @@
 USE TPM_FIELDS      ,ONLY : F
 USE TPM_DIM         ,ONLY : R
 USE SET_RESOL_MOD   ,ONLY : SET_RESOL
-<<<<<<< HEAD
-USE TRGTOL_MOD      ,ONLY : TRGTOL
-USE SET2PE_MOD      ,ONLY : SET2PE
-USE MPL_MODULE      ,ONLY : MPL_RECV, MPL_SEND, JP_BLOCKING_STANDARD
-USE ABORT_TRANS_MOD ,ONLY : ABORT_TRANS
-USE YOMHOOK         ,ONLY : LHOOK,   DR_HOOK, JPHOOK
-=======
+USE YOMHOOK         ,ONLY : LHOOK,   DR_HOOK,   JPHOOK
 USE GPNORM_TRANS_CTL_MOD, ONLY : GPNORM_TRANS_CTL
-USE YOMHOOK         ,ONLY : LHOOK,   DR_HOOK
->>>>>>> 349aba5d
 
 !endif INTERFACE
 
@@ -86,28 +78,7 @@
 !ifndef INTERFACE
 
 ! Local variables
-<<<<<<< HEAD
 REAL(KIND=JPHOOK) :: ZHOOK_HANDLE
-INTEGER(KIND=JPIM) :: IUBOUND(4)
-INTEGER(KIND=JPIM) :: IVSET(KFIELDS)
-INTEGER(KIND=JPIM),ALLOCATABLE :: IVSETS(:)
-INTEGER(KIND=JPIM),ALLOCATABLE :: IVSETG(:,:)
-REAL(KIND=JPRB),ALLOCATABLE :: ZGTF(:,:)
-REAL(KIND=JPRD),ALLOCATABLE :: ZAVE(:,:)
-REAL(KIND=JPRB),ALLOCATABLE :: ZMINGL(:,:)
-REAL(KIND=JPRB),ALLOCATABLE :: ZMAXGL(:,:)
-REAL(KIND=JPRB),ALLOCATABLE :: ZMIN(:)
-REAL(KIND=JPRB),ALLOCATABLE :: ZMAX(:)
-REAL(KIND=JPRD),ALLOCATABLE :: ZAVEG(:,:)
-REAL(KIND=JPRB),ALLOCATABLE :: ZMING(:)
-REAL(KIND=JPRB),ALLOCATABLE :: ZMAXG(:)
-REAL(KIND=JPRD),ALLOCATABLE :: ZSND(:)
-REAL(KIND=JPRD),ALLOCATABLE :: ZRCV(:)
-INTEGER(KIND=JPIM) :: J,JGL,IGL,JL,JF,IF_GP,IF_SCALARS_G,IF_FS,JSETV,JSETW,IWLATS
-INTEGER(KIND=JPIM) :: IPROC,ITAG,ILEN,ILENR,IBEG,IEND,IND
-=======
-REAL(KIND=JPRB) :: ZHOOK_HANDLE
->>>>>>> 349aba5d
 
 !     ------------------------------------------------------------------
 IF (LHOOK) CALL DR_HOOK('GPNORM_TRANS',0,ZHOOK_HANDLE)
