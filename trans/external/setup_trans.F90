SUBROUTINE SETUP_TRANS(KSMAX,KDGL,KDLON,KLOEN,LDLINEAR_GRID,LDSPLIT,PSTRET,&
&KTMAX,KRESOL,PWEIGHT,LDGRIDONLY,LDUSERPNM,LDKEEPRPNM,LDUSEFLT,&
&LDSPSETUPONLY,LDPNMONLY,LDUSEFFTW,&
&LDLL,LDSHIFTLL,CDIO_LEGPOL,CDLEGPOLFNAME,KLEGPOLPTR,KLEGPOLPTR_LEN)

!**** *SETUP_TRANS* - Setup transform package for specific resolution

!     Purpose.
!     --------
!     To setup for making spectral transforms. Each call to this routine
!     creates a new resolution up to a maximum of NMAX_RESOL set up in
!     SETUP_TRANS0. You need to call SETUP_TRANS0 before this routine can
!     be called.

!**   Interface.
!     ----------
!     CALL SETUP_TRANS(...)

!     Explicit arguments : KLOEN,LDLINEAR_GRID,LDSPLIT are optional arguments
!     --------------------
!     KSMAX - spectral truncation required
!     KDGL  - number of Gaussian latitudes
!     KDLON - number of points on each Gaussian latitude [2*KDGL]
!     KLOEN(:) - number of points on each Gaussian latitude [2*KDGL]
!     LDSPLIT - true if split latitudes in grid-point space [false]
!     LDLINEAR_GRID - true if linear grid
!     KTMAX - truncation order for tendencies?
!     KRESOL - the resolution identifier
!     PWEIGHT - the weight per grid-point (for a weighted distribution)
!     LDGRIDONLY - true if only grid space is required

!     KSMAX,KDGL,KTMAX and KLOEN are GLOBAL variables desribing the resolution
!     in spectral and grid-point space

!     LDSPLIT describe the distribution among processors of grid-point data and
!     has no relevance if you are using a single processor
 
!     PSTRET     - stretching factor - for the case the Legendre polynomials are
!                  computed on the stretched sphere - works with LSOUTHPNM
!     LDUSEFLT   - use Fast Legandre Transform (Butterfly algorithm)
!     LDUSERPNM  - Use Belusov algorithm to compute legendre pol. (else new alg.)
!     LDKEEPRPNM - Keep Legendre Polynomials (only applicable when using
!                  FLT, otherwise always kept)
!     LDPNMONLY  - Compute the Legendre polynomials only, not the FFTs.
!     LDUSEFFTW    - Use FFTW for FFTs
!     LDLL                 - Setup second set of input/output latitudes
!                                 the number of input/output latitudes to transform is equal KDGL 
!                                 or KDGL+2 in the case that includes poles + equator
!                                 the number of input/output longitudes to transform is 2*KDGL
!     LDSHIFTLL       - Shift output lon/lat data by 0.5*dx and 0.5*dy
!     CDIO_LEGPOL  - IO option on Legendre polinomials :  N.B. Only works for NPROC=1
!                    Options:
!                    'READF' -  read Leg.Pol. from file CDLEGPOLFNAME
!                    'WRITEF' - write Leg.Pol. to file CDLEGPOLFNAME
!                    'MEMBUF' - Leg. Pol provided in shared memory segment pointed to by KLEGPOLPTR of
!                               length KLEGPOLPTR_LEN
!     CDLEGPOLFNAME - file name for Leg.Pol. IO
!     KLEGPOLPTR    - pointer to Legendre polynomials memory segment
!     KLEGPOLPTR_LEN  - length of  Legendre polynomials memory segment

!     Method.
!     -------

!     Externals.  SET_RESOL   - set resolution
!     ----------  SETUP_DIMS  - setup distribution independent dimensions
!                 SUMP_TRANS_PRELEG - first part of setup of distr. environment
!                 SULEG - Compute Legandre polonomial and Gaussian
!                         Latitudes and Weights
!                 SUMP_TRANS - Second part of setup of distributed environment
!                 SUFFT - setup for FFT
!                 SHAREDMEM_CREATE - create memory buffer for Leg.pol.

!     Author.
!     -------
!        Mats Hamrud *ECMWF*

!     Modifications.
!     --------------
!        Original : 00-03-03
!        Daan Degrauwe : Mar 2012 E'-zone dimensions
!        R. El Khatib 09-Aug-2012 %LAM in GEOM_TYPE
!        R. El Khatib 14-Jun-2013 PSTRET, LDPNMONLY, LENABLED
!        G. Mozdzynski : Oct 2014 Support for FFTW
<<<<<<< HEAD
!        R. El Khatib 07-Mar-2016 Better flexibility for Legendre polynomials computation in stretched mode
=======
!        N. Wedi       : Apr 2015 Support dual set of lat/lon
!        G. Mozdzynski : Jun 2015 Support alternative FFTs to FFTW 
!        M.Hamrud/W.Deconinck : July 2015 IO options for Legenndre polynomials
>>>>>>> 7bee29f9
!     ------------------------------------------------------------------

USE PARKIND1  ,ONLY : JPIM     ,JPRB,  JPRD
USE, INTRINSIC :: ISO_C_BINDING, ONLY:  C_PTR, C_INT,C_ASSOCIATED,C_SIZE_T

!ifndef INTERFACE

USE TPM_GEN         ,ONLY : NOUT, MSETUP0, NCUR_RESOL, NDEF_RESOL, &
     &                      NMAX_RESOL, NPRINTLEV, LENABLED, NERR
USE TPM_DIM         ,ONLY : R, DIM_RESOL
USE TPM_DISTR       ,ONLY : D, DISTR_RESOL,NPROC
USE TPM_GEOMETRY    ,ONLY : G, GEOM_RESOL
USE TPM_FIELDS      ,ONLY : FIELDS_RESOL
USE TPM_FFT         ,ONLY : T, FFT_RESOL, TB, FFTB_RESOL
#ifdef WITH_FFTW
USE TPM_FFTW        ,ONLY : TW, FFTW_RESOL
#endif
USE TPM_FLT
USE TPM_CTL

USE SET_RESOL_MOD   ,ONLY : SET_RESOL
USE SETUP_DIMS_MOD  ,ONLY : SETUP_DIMS
USE SUMP_TRANS_MOD  ,ONLY : SUMP_TRANS
USE SUMP_TRANS_PRELEG_MOD ,ONLY : SUMP_TRANS_PRELEG
USE SULEG_MOD       ,ONLY : SULEG
USE PRE_SULEG_MOD   ,ONLY : PRE_SULEG
USE SUFFT_MOD       ,ONLY : SUFFT
USE ABORT_TRANS_MOD ,ONLY : ABORT_TRANS
USE SHAREDMEM_MOD    ,ONLY : SHAREDMEM_CREATE
USE YOMHOOK   ,ONLY : LHOOK,   DR_HOOK

!endif INTERFACE

IMPLICIT NONE

! Dummy arguments

INTEGER(KIND=JPIM) ,INTENT(IN) :: KSMAX,KDGL
INTEGER(KIND=JPIM) ,OPTIONAL,INTENT(IN) :: KDLON
INTEGER(KIND=JPIM) ,OPTIONAL,INTENT(IN) :: KLOEN(:)
LOGICAL   ,OPTIONAL,INTENT(IN) :: LDLINEAR_GRID
LOGICAL   ,OPTIONAL,INTENT(IN) :: LDSPLIT
INTEGER(KIND=JPIM) ,OPTIONAL,INTENT(IN) :: KTMAX
INTEGER(KIND=JPIM) ,OPTIONAL,INTENT(OUT):: KRESOL
REAL(KIND=JPRB)    ,OPTIONAL,INTENT(IN) :: PWEIGHT(:)
REAL(KIND=JPRB)    ,OPTIONAL,INTENT(IN) :: PSTRET
LOGICAL   ,OPTIONAL,INTENT(IN):: LDGRIDONLY
LOGICAL   ,OPTIONAL,INTENT(IN):: LDUSEFLT
LOGICAL   ,OPTIONAL,INTENT(IN):: LDUSERPNM
LOGICAL   ,OPTIONAL,INTENT(IN):: LDKEEPRPNM
LOGICAL   ,OPTIONAL,INTENT(IN):: LDSPSETUPONLY
LOGICAL   ,OPTIONAL,INTENT(IN):: LDPNMONLY
LOGICAL   ,OPTIONAL,INTENT(IN):: LDUSEFFTW
LOGICAL   ,OPTIONAL,INTENT(IN):: LDLL
LOGICAL   ,OPTIONAL,INTENT(IN):: LDSHIFTLL
CHARACTER(LEN=*),OPTIONAL,INTENT(IN):: CDIO_LEGPOL
CHARACTER(LEN=*),OPTIONAL,INTENT(IN):: CDLEGPOLFNAME
TYPE(C_PTR) ,OPTIONAL,INTENT(IN) :: KLEGPOLPTR
INTEGER(C_SIZE_T) ,OPTIONAL,INTENT(IN) :: KLEGPOLPTR_LEN

!ifndef INTERFACE

! Local variables
INTEGER(KIND=JPIM) :: JGL,JRES,IDEF_RESOL

LOGICAL :: LLP1,LLP2, LLSPSETUPONLY
REAL(KIND=JPRD)    :: ZTIME0,ZTIME1,ZTIME2
REAL(KIND=JPRB) :: ZHOOK_HANDLE

#include "user_clock.h"
!     ------------------------------------------------------------------

IF (LHOOK) CALL DR_HOOK('SETUP_TRANS',0,ZHOOK_HANDLE)

IF(MSETUP0 == 0) THEN
  CALL ABORT_TRANS('SETUP_TRANS: SETUP_TRANS0 HAS TO BE CALLED BEFORE SETUP_TRANS')
ENDIF
LLP1 = NPRINTLEV>0
LLP2 = NPRINTLEV>1
IF(LLP1) WRITE(NOUT,*) '=== ENTER ROUTINE SETUP_TRANS ==='

! Allocate resolution dependent structures
IF(.NOT. ALLOCATED(DIM_RESOL)) THEN
  IDEF_RESOL = 1
  ALLOCATE(DIM_RESOL(NMAX_RESOL))
  ALLOCATE(FIELDS_RESOL(NMAX_RESOL))
  ALLOCATE(GEOM_RESOL(NMAX_RESOL))
  ALLOCATE(DISTR_RESOL(NMAX_RESOL))
  ALLOCATE(FFT_RESOL(NMAX_RESOL))
  ALLOCATE(FFTB_RESOL(NMAX_RESOL))
#ifdef WITH_FFTW
  ALLOCATE(FFTW_RESOL(NMAX_RESOL))
#endif
  ALLOCATE(FLT_RESOL(NMAX_RESOL))
  ALLOCATE(CTL_RESOL(NMAX_RESOL))
  GEOM_RESOL(:)%LAM=.FALSE.
  ALLOCATE(LENABLED(NMAX_RESOL))
  LENABLED(:)=.FALSE.
ELSE
  IDEF_RESOL = NMAX_RESOL+1
  DO JRES=1,NMAX_RESOL
    IF(.NOT.LENABLED(JRES)) THEN
      IDEF_RESOL = JRES
      EXIT
    ENDIF
  ENDDO
  IF(IDEF_RESOL > NMAX_RESOL) THEN
    CALL ABORT_TRANS('SETUP_TRANS:IDEF_RESOL > NMAX_RESOL')
  ENDIF
ENDIF

IF (PRESENT(KRESOL)) THEN
  KRESOL=IDEF_RESOL
ENDIF

! Point at structures due to be initialized
CALL SET_RESOL(IDEF_RESOL,LDSETUP=.TRUE.)

IF(LLP1) WRITE(NOUT,*) '=== DEFINING RESOLUTION ',NCUR_RESOL



! Defaults for optional arguments


G%LREDUCED_GRID = .FALSE.
G%LINEAR_GRID = .FALSE.
G%RSTRET=1.0_JPRB
D%LGRIDONLY = .FALSE.
D%LSPLIT = .FALSE.
D%LCPNMONLY=.FALSE.
S%LUSE_BELUSOV=.TRUE. ! use Belusov algorithm to compute RPNM array instead of per m
S%LKEEPRPNM=.FALSE. ! Keep Legendre polonomials (RPNM)
S%LUSEFLT=.FALSE. ! Use fast legendre transforms
#ifdef WITH_FFTW
TW%LFFTW=.FALSE. ! Use FFTW interface for FFTs
#endif
LLSPSETUPONLY = .FALSE. ! Only create distributed spectral setup
S%LDLL = .FALSE. ! use mapping to/from second set of latitudes
S%LSHIFTLL = .FALSE. ! shift output lat-lon by 0.5dx, 0.5dy
C%LREAD_LEGPOL = .FALSE.
C%LWRITE_LEGPOL = .FALSE.


! NON-OPTIONAL ARGUMENTS
R%NSMAX = KSMAX
R%NDGL  = KDGL
! E'-defaults
R%NNOEXTZL=0
R%NNOEXTZG=0

! IMPLICIT argument :
G%LAM = .FALSE.

IF(PRESENT(KDLON)) THEN
  R%NDLON = KDLON
ELSE
  R%NDLON = 2*R%NDGL
ENDIF

IF(PRESENT(LDLL)) THEN
  S%LDLL=LDLL
  IF( LDLL ) THEN
    S%NDLON=R%NDLON
    ! account for pole + equator
    R%NDGL=R%NDGL+2
    IF(PRESENT(LDSHIFTLL)) THEN
      S%LSHIFTLL = LDSHIFTLL
      ! geophysical (shifted) lat-lon without pole and equator
      IF(S%LSHIFTLL) R%NDGL=R%NDGL-2
    ENDIF
    S%NDGL=R%NDGL
  ENDIF
ENDIF

IF (R%NDGL <= 0 .OR. MOD(R%NDGL,2) /= 0) THEN
  CALL ABORT_TRANS ('SETUP_TRANS: KDGL IS NOT A POSITIVE, EVEN NUMBER')
ENDIF

! Optional arguments

ALLOCATE(G%NLOEN(R%NDGL))
IF(LLP2)WRITE(NOUT,9) 'NLOEN   ',SIZE(G%NLOEN   ),SHAPE(G%NLOEN   )
IF(PRESENT(KLOEN)) THEN
  IF( MINVAL(KLOEN(:)) <= 0 )THEN
     CALL ABORT_TRANS ('SETUP_TRANS: KLOEN INVALID (ONE or MORE POINTS <= 0)')
  ENDIF
  R%NDLON=MAXVAL(KLOEN(:))
  DO JGL=1,R%NDGL
    IF(KLOEN(JGL) /= R%NDLON) THEN
      G%LREDUCED_GRID = .TRUE.
      EXIT
    ENDIF
  ENDDO
ENDIF

IF (G%LREDUCED_GRID) THEN
  G%NLOEN(:) = KLOEN(1:R%NDGL)
ELSE
  G%NLOEN(:) = R%NDLON
ENDIF

IF(PRESENT(LDSPLIT)) THEN
  D%LSPLIT = LDSPLIT
ENDIF

IF(PRESENT(KTMAX)) THEN
  R%NTMAX = KTMAX
ELSE
  R%NTMAX = R%NSMAX
ENDIF
!Temporary?
IF(PRESENT(LDLINEAR_GRID)) THEN
  G%LINEAR_GRID = LDLINEAR_GRID
ELSEIF(R%NSMAX > (R%NDLON+3)/3) THEN
  G%LINEAR_GRID = .TRUE.
ENDIF

IF(PRESENT(PWEIGHT)) THEN
  D%LWEIGHTED_DISTR = .TRUE.
  IF( D%LWEIGHTED_DISTR .AND. .NOT.D%LSPLIT )THEN
    CALL ABORT_TRANS('SETUP_TRANS: LWEIGHTED_DISTR=T AND LSPLIT=F NOT SUPPORTED')
  ENDIF
  IF(SIZE(PWEIGHT) /= SUM(G%NLOEN(:)) )THEN
    CALL ABORT_TRANS('SETUP_TRANS:SIZE(PWEIGHT) /= SUM(G%NLOEN(:))')
  ENDIF
  IF( MINVAL(PWEIGHT(:)) < 0.0_JPRB )THEN
    CALL ABORT_TRANS('SETUP_TRANS: INVALID WEIGHTS')
  ENDIF
  ALLOCATE(D%RWEIGHT(SIZE(PWEIGHT)))
  D%RWEIGHT(:)=PWEIGHT(:)
ELSE
  D%LWEIGHTED_DISTR = .FALSE.
ENDIF

IF(PRESENT(LDGRIDONLY)) THEN
  D%LGRIDONLY=LDGRIDONLY
ENDIF

IF(PRESENT(LDSPSETUPONLY)) THEN
  LLSPSETUPONLY=LDSPSETUPONLY
ENDIF

IF(PRESENT(LDPNMONLY)) THEN
  D%LCPNMONLY=LDPNMONLY
ENDIF


#ifdef WITH_FFTW
IF(PRESENT(LDUSEFFTW)) THEN
  TW%LFFTW=LDUSEFFTW
ENDIF
#endif

S%LSOUTHPNM=.FALSE.
IF(PRESENT(PSTRET)) THEN
  IF (ABS(PSTRET-1.0_JPRB)>100._JPRB*EPSILON(1._JPRB)) THEN
<<<<<<< HEAD
=======
    IF(.NOT.S%LKEEPRPNM .OR. .NOT. S%LUSE_BELUSOV) THEN
      CALL ABORT_TRANS('SETUP_TRANS: PSTRET implemented only with &
        &  S%LKEEPRPNM=T and S%LUSE_BELUSOV=T')
    ENDIF
>>>>>>> 7bee29f9
    G%RSTRET=PSTRET
    S%LSOUTHPNM=.TRUE.
  ENDIF
ENDIF

IF(PRESENT(CDIO_LEGPOL)) THEN
  IF(NPROC > 1) CALL  ABORT_TRANS('SETUP_TRANS:CDIO_LEGPOL OPTIONS ONLY FOR NPROC=1 ')
  IF(R%NSMAX > 511 ) S%LUSEFLT = .TRUE. !To save IO and memory
  IF(TRIM(CDIO_LEGPOL) == 'readf' .OR. TRIM(CDIO_LEGPOL) == 'READF' ) THEN
    IF(.NOT.PRESENT(CDLEGPOLFNAME)) CALL  ABORT_TRANS('SETUP_TRANS: CDLEGPOLFNAME ARGUMENT MISSING')
    C%LREAD_LEGPOL = .TRUE.
    C%CLEGPOLFNAME = TRIM(CDLEGPOLFNAME)
    C%CIO_TYPE='file'
  ELSEIF(TRIM(CDIO_LEGPOL) == 'writef' .OR. TRIM(CDIO_LEGPOL) == 'WRITEF') THEN 
    IF(.NOT.PRESENT(CDLEGPOLFNAME)) CALL  ABORT_TRANS('SETUP_TRANS: CDLEGPOLFNAME ARGUMENT MISSING')
    C%LWRITE_LEGPOL = .TRUE.
    C%CLEGPOLFNAME = TRIM(CDLEGPOLFNAME)
    C%CIO_TYPE='file'
  ELSEIF(TRIM(CDIO_LEGPOL) == 'membuf' .OR. TRIM(CDIO_LEGPOL) == 'MEMBUF') THEN 
    IF(.NOT.PRESENT(KLEGPOLPTR)) CALL  ABORT_TRANS('SETUP_TRANS: KLEGPOLPTR  ARGUMENT MISSING')
    IF(.NOT.C_ASSOCIATED(KLEGPOLPTR))  CALL  ABORT_TRANS('SETUP_TRANS: KLEGPOLPTR NULL POINTER')
    IF(.NOT.PRESENT(KLEGPOLPTR_LEN)) CALL  ABORT_TRANS('SETUP_TRANS: KLEGPOLPTR_LEN ARGUMENT MISSING')
    C%LREAD_LEGPOL = .TRUE.
    C%CIO_TYPE='mbuf'
    CALL SHAREDMEM_CREATE( C%STORAGE,KLEGPOLPTR,KLEGPOLPTR_LEN)
  ELSE
    WRITE(NERR,*) 'CDIO_LEGPOL ', TRIM(CDIO_LEGPOL)
    CALL  ABORT_TRANS('SETUP_TRANS:CDIO_LEGPOL UNKNOWN METHOD ')
  ENDIF
ENDIF

IF(PRESENT(LDUSEFLT)) THEN
  S%LUSEFLT=LDUSEFLT
ENDIF
IF(PRESENT(LDUSERPNM)) THEN
  S%LUSE_BELUSOV=LDUSERPNM
ENDIF
IF(PRESENT(LDKEEPRPNM)) THEN
  IF(S%LUSEFLT) THEN
    IF(LDKEEPRPNM.AND..NOT.LDUSERPNM) THEN
      CALL ABORT_TRANS('SETUP_TRANS: LDKEEPRPNM=true with LDUSERPNM=false')
    ENDIF
  ENDIF
  S%LKEEPRPNM=LDKEEPRPNM
ENDIF
!     Setup resolution dependent structures
!     -------------------------------------

! Setup distribution independent dimensions
CALL SETUP_DIMS

! First part of setup of distributed environment
CALL SUMP_TRANS_PRELEG

IF( .NOT.LLSPSETUPONLY ) THEN

! Compute Legendre polonomial and Gaussian Latitudes and Weights
  CALL SULEG

! Second part of setup of distributed environment
  CALL SUMP_TRANS
  CALL GSTATS(1802,0)

! Initialize Fast Fourier Transform package
  IF (.NOT.D%LCPNMONLY) CALL SUFFT
  CALL GSTATS(1802,1)
ELSE
  CALL PRE_SULEG
ENDIF

! Signal the current resolution is active
LENABLED(IDEF_RESOL)=.TRUE.
NDEF_RESOL = COUNT(LENABLED)

IF (LHOOK) CALL DR_HOOK('SETUP_TRANS',1,ZHOOK_HANDLE)
!     ------------------------------------------------------------------
9 FORMAT(1X,'ARRAY ',A10,' ALLOCATED ',8I8)

!endif INTERFACE

END SUBROUTINE SETUP_TRANS<|MERGE_RESOLUTION|>--- conflicted
+++ resolved
@@ -80,14 +80,11 @@
 !        Daan Degrauwe : Mar 2012 E'-zone dimensions
 !        R. El Khatib 09-Aug-2012 %LAM in GEOM_TYPE
 !        R. El Khatib 14-Jun-2013 PSTRET, LDPNMONLY, LENABLED
-!        G. Mozdzynski : Oct 2014 Support for FFTW
-<<<<<<< HEAD
-!        R. El Khatib 07-Mar-2016 Better flexibility for Legendre polynomials computation in stretched mode
-=======
+!        G. Mozdzynski : Oct 2014 Support f
 !        N. Wedi       : Apr 2015 Support dual set of lat/lon
 !        G. Mozdzynski : Jun 2015 Support alternative FFTs to FFTW 
 !        M.Hamrud/W.Deconinck : July 2015 IO options for Legenndre polynomials
->>>>>>> 7bee29f9
+!        R. El Khatib 07-Mar-2016 Better flexibility for Legendre polynomials computation in stretched mode
 !     ------------------------------------------------------------------
 
 USE PARKIND1  ,ONLY : JPIM     ,JPRB,  JPRD
@@ -345,13 +342,6 @@
 S%LSOUTHPNM=.FALSE.
 IF(PRESENT(PSTRET)) THEN
   IF (ABS(PSTRET-1.0_JPRB)>100._JPRB*EPSILON(1._JPRB)) THEN
-<<<<<<< HEAD
-=======
-    IF(.NOT.S%LKEEPRPNM .OR. .NOT. S%LUSE_BELUSOV) THEN
-      CALL ABORT_TRANS('SETUP_TRANS: PSTRET implemented only with &
-        &  S%LKEEPRPNM=T and S%LUSE_BELUSOV=T')
-    ENDIF
->>>>>>> 7bee29f9
     G%RSTRET=PSTRET
     S%LSOUTHPNM=.TRUE.
   ENDIF
