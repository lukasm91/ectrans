MODULE LEINV_MOD
CONTAINS
SUBROUTINE LEINV(KM,KMLOC,KFC,KIFC,KF_OUT_LT,KSL,KDGLU,PIA,PAOA1,PSOA1)

!**** *LEINV* - Inverse Legendre transform.

!     Purpose.
!     --------
!        Inverse Legendre tranform of all variables(kernel).

!**   Interface.
!     ----------
!        CALL LEINV(...)

!        Explicit arguments :  KM - zonal wavenumber (input-c)
!        --------------------  KFC - number of fields to tranform (input-c)
!                              PIA - spectral fields
!                              for zonal wavenumber KM (input)
!                              PAOA1 - antisymmetric part of Fourier
!                              fields for zonal wavenumber KM (output)
!                              PSOA1 - symmetric part of Fourier
!                              fields for zonal wavenumber KM (output)

!        Implicit arguments :  None.
!        --------------------

!     Method.    use butterfly or dgemm
!     -------

!     Externals.   
!     ----------

!     Reference.
!     ----------
!        ECMWF Research Department documentation of the IFS

!     Author.
!     -------
!      Nils Wedi + Mats Hamrud + George Modzynski
!
!     Modifications.
!     --------------
!        J.Hague : Oct 2012 DR_HOOK round calls to DGEMM:
!      F. Vana  05-Mar-2015  Support for single precision
!     ------------------------------------------------------------------

USE PARKIND1  ,ONLY : JPRD, JPIM     ,JPRB
USE YOMHOOK   ,ONLY : LHOOK,   DR_HOOK

USE TPM_DIM         ,ONLY : R
USE TPM_FLT
USE TPM_GEN ! Fpr nout
USE BUTTERFLY_ALG_MOD

USE YOMMP0, ONLY : L_IEEE_HALT

use, intrinsic :: ieee_exceptions

IMPLICIT NONE

INTEGER(KIND=JPIM), INTENT(IN)  :: KM
INTEGER(KIND=JPIM), INTENT(IN)  :: KMLOC
INTEGER(KIND=JPIM), INTENT(IN)  :: KFC
INTEGER(KIND=JPIM), INTENT(IN)  :: KIFC
INTEGER(KIND=JPIM), INTENT(IN)  :: KDGLU
INTEGER(KIND=JPIM), INTENT(IN)  :: KSL
INTEGER(KIND=JPIM), INTENT(IN)  :: KF_OUT_LT
REAL(KIND=JPRB),    INTENT(IN)  :: PIA(:,:)
REAL(KIND=JPRB),    INTENT(OUT) :: PSOA1(:,:)
REAL(KIND=JPRB),    INTENT(OUT) :: PAOA1(:,:)

!     LOCAL 
INTEGER(KIND=JPIM) :: IA, ILA, ILS, IS, ISKIP, ISL, J1, IF, JGL,JK, J,JI, IEND
INTEGER(KIND=JPIM) :: ITHRESHOLD
REAL(KIND=JPRB)    :: ZBA((R%NSMAX-KM+2)/2,KIFC), ZBS((R%NSMAX-KM+3)/2,KIFC), ZC(KDGLU,KIFC)
<<<<<<< HEAD
LOGICAL :: HALT_INVALID
#ifdef WITH_IEEE_HALT
LOGICAL, PARAMETER :: LL_IEEE_HALT = .TRUE.
#else
LOGICAL, PARAMETER :: LL_IEEE_HALT = .FALSE.
#endif
LOGICAL :: LLDOUBLE = (JPRB == JPRD)
=======
LOGICAL :: LL_HALT_INVALID
LOGICAL, PARAMETER :: LLDOUBLE = (JPRB == JPRD)
>>>>>>> b26e5aae
CHARACTER(LEN=1) :: CLX
REAL(KIND=JPRB) :: ZHOOK_HANDLE

!     ------------------------------------------------------------------

!*       1.       PERFORM LEGENDRE TRANFORM.
!                 --------------------------

!*       1.1      PREPARATIONS.

CLX = 'S'
IF (LLDOUBLE) CLX = 'D'

!ISL = MAX(R%NDGNH-G%NDGLU(KM)+1,1)
ISL = KSL
IEND = KSL + KDGLU - 1

IA  = 1+MOD(R%NSMAX-KM+2,2)
IS  = 1+MOD(R%NSMAX-KM+1,2)
ILA = (R%NSMAX-KM+2)/2
ILS = (R%NSMAX-KM+3)/2

IF(KM == 0)THEN
  ISKIP = 2
  DO J1=2,KFC,2
    DO JGL=ISL,IEND
      PSOA1(J1,JGL) = 0.0_JPRB
      PAOA1(J1,JGL) = 0.0_JPRB
    ENDDO
  ENDDO
ELSE
  ISKIP = 1
ENDIF

IF( KDGLU > 0 ) THEN

  ITHRESHOLD=S%ITHRESHOLD

  ! 1. +++++++++++++ anti-symmetric

  IF=0
  DO JK=1,KFC,ISKIP
    IF=IF+1
    DO J=1,ILA
      ZBA(J,IF)=PIA(IA+1+(J-1)*2,JK)
    ENDDO
  ENDDO
  
  IF(ILA <= ITHRESHOLD .OR. .NOT.S%LUSEFLT) THEN

    IF (LHOOK) CALL DR_HOOK('LEINV_'//CLX//'GEMM_1',0,ZHOOK_HANDLE)
    IF (LLDOUBLE) THEN
      CALL DGEMM('N','N',KDGLU,KIFC,ILA,1.0_JPRB,S%FA(KMLOC)%RPNMA,KDGLU,&
       &ZBA,ILA,0._JPRB,ZC,KDGLU)
    ELSE
<<<<<<< HEAD
       IF (LL_IEEE_HALT) THEN
          call ieee_get_halting_mode(ieee_invalid,HALT_INVALID)
          if (HALT_INVALID) call ieee_set_halting_mode(ieee_invalid,.false.)
       ENDIF
       CALL SGEMM('N','N',KDGLU,KIFC,ILA,1.0_JPRB,S%FA(KMLOC)%RPNMA,KDGLU,&
            &ZBA,ILA,0._JPRB,ZC,KDGLU)
       if (LL_IEEE_HALT .and. HALT_INVALID) call ieee_set_halting_mode(ieee_invalid,.true.)
=======
       LL_HALT_INVALID = .false.
       IF (L_IEEE_HALT) THEN
          call ieee_get_halting_mode(ieee_invalid,LL_HALT_INVALID)
          if (LL_HALT_INVALID) call ieee_set_halting_mode(ieee_invalid,.false.)
       ENDIF
       CALL SGEMM('N','N',KDGLU,KIFC,ILA,1.0_JPRB,S%FA(KMLOC)%RPNMA,KDGLU,&
            &ZBA,ILA,0._JPRB,ZC,KDGLU)
       if (L_IEEE_HALT .and. LL_HALT_INVALID) call ieee_set_halting_mode(ieee_invalid,.true.)
>>>>>>> b26e5aae
    ENDIF
    IF (LHOOK) CALL DR_HOOK('LEINV_'//CLX//'GEMM_1',1,ZHOOK_HANDLE)
  
  ELSE

    IF (LHOOK) CALL DR_HOOK('LEINV_'//CLX//'BUTM_1',0,ZHOOK_HANDLE)
    CALL MULT_BUTM('N',S%FA(KMLOC)%YBUT_STRUCT_A,KIFC,ZBA,ZC)
    IF (LHOOK) CALL DR_HOOK('LEINV_'//CLX//'BUTM_1',1,ZHOOK_HANDLE)
    
  ENDIF

  ! we need the transpose of C
  IF=0
  DO JK=1,KFC,ISKIP
    IF=IF+1
    DO JI=1,KDGLU
      PAOA1(JK,ISL+JI-1) = ZC(JI,IF)
    ENDDO
  ENDDO

  ! 2. +++++++++++++ symmetric

  IF=0
  DO JK=1,KFC,ISKIP
    IF=IF+1
    DO J=1,ILS
      ZBS(J,IF)=PIA(IS+1+(J-1)*2,JK)
    ENDDO
  ENDDO
  
  IF(ILS <= ITHRESHOLD .OR. .NOT.S%LUSEFLT ) THEN

    IF (LHOOK) CALL DR_HOOK('LEINV_'//CLX//'GEMM_2',0,ZHOOK_HANDLE)
    IF (LLDOUBLE) THEN
       CALL DGEMM('N','N',KDGLU,KIFC,ILS,1.0_JPRB,S%FA(KMLOC)%RPNMS,KDGLU,&
            &ZBS,ILS,0._JPRB,ZC,KDGLU)
    ELSE
<<<<<<< HEAD
       IF (LL_IEEE_HALT) THEN
          call ieee_get_halting_mode(ieee_invalid,HALT_INVALID)
          if (HALT_INVALID) call ieee_set_halting_mode(ieee_invalid,.false.)
       ENDIF
       CALL SGEMM('N','N',KDGLU,KIFC,ILS,1.0_JPRB,S%FA(KMLOC)%RPNMS,KDGLU,&
            &ZBS,ILS,0._JPRB,ZC,KDGLU)
       if (LL_IEEE_HALT .and. HALT_INVALID) call ieee_set_halting_mode(ieee_invalid,.true.)
=======
       LL_HALT_INVALID = .false.
       IF (L_IEEE_HALT) THEN
          call ieee_get_halting_mode(ieee_invalid,LL_HALT_INVALID)
          if (LL_HALT_INVALID) call ieee_set_halting_mode(ieee_invalid,.false.)
       ENDIF
       CALL SGEMM('N','N',KDGLU,KIFC,ILS,1.0_JPRB,S%FA(KMLOC)%RPNMS,KDGLU,&
            &ZBS,ILS,0._JPRB,ZC,KDGLU)
       if (L_IEEE_HALT .and. LL_HALT_INVALID) call ieee_set_halting_mode(ieee_invalid,.true.)
>>>>>>> b26e5aae
    ENDIF
    IF (LHOOK) CALL DR_HOOK('LEINV_'//CLX//'GEMM_2',1,ZHOOK_HANDLE)
    
  ELSE

    IF (LHOOK) CALL DR_HOOK('LEINV_'//CLX//'BUTM_2',0,ZHOOK_HANDLE)
    CALL MULT_BUTM('N',S%FA(KMLOC)%YBUT_STRUCT_S,KIFC,ZBS,ZC)
    IF (LHOOK) CALL DR_HOOK('LEINV_'//CLX//'BUTM_2',1,ZHOOK_HANDLE)

  ENDIF

  ! we need the transpose of C 
  IF=0
  DO JK=1,KFC,ISKIP
    IF=IF+1
    DO JI=1,KDGLU
      PSOA1(JK,ISL+JI-1) = ZC(JI,IF)
    ENDDO
  ENDDO
  
ENDIF
!     ------------------------------------------------------------------

END SUBROUTINE LEINV
END MODULE LEINV_MOD<|MERGE_RESOLUTION|>--- conflicted
+++ resolved
@@ -51,8 +51,6 @@
 USE TPM_FLT
 USE TPM_GEN ! Fpr nout
 USE BUTTERFLY_ALG_MOD
-
-USE YOMMP0, ONLY : L_IEEE_HALT
 
 use, intrinsic :: ieee_exceptions
 
@@ -73,18 +71,13 @@
 INTEGER(KIND=JPIM) :: IA, ILA, ILS, IS, ISKIP, ISL, J1, IF, JGL,JK, J,JI, IEND
 INTEGER(KIND=JPIM) :: ITHRESHOLD
 REAL(KIND=JPRB)    :: ZBA((R%NSMAX-KM+2)/2,KIFC), ZBS((R%NSMAX-KM+3)/2,KIFC), ZC(KDGLU,KIFC)
-<<<<<<< HEAD
-LOGICAL :: HALT_INVALID
+LOGICAL :: LL_HALT_INVALID
 #ifdef WITH_IEEE_HALT
 LOGICAL, PARAMETER :: LL_IEEE_HALT = .TRUE.
 #else
 LOGICAL, PARAMETER :: LL_IEEE_HALT = .FALSE.
 #endif
-LOGICAL :: LLDOUBLE = (JPRB == JPRD)
-=======
-LOGICAL :: LL_HALT_INVALID
 LOGICAL, PARAMETER :: LLDOUBLE = (JPRB == JPRD)
->>>>>>> b26e5aae
 CHARACTER(LEN=1) :: CLX
 REAL(KIND=JPRB) :: ZHOOK_HANDLE
 
@@ -140,24 +133,13 @@
       CALL DGEMM('N','N',KDGLU,KIFC,ILA,1.0_JPRB,S%FA(KMLOC)%RPNMA,KDGLU,&
        &ZBA,ILA,0._JPRB,ZC,KDGLU)
     ELSE
-<<<<<<< HEAD
        IF (LL_IEEE_HALT) THEN
-          call ieee_get_halting_mode(ieee_invalid,HALT_INVALID)
-          if (HALT_INVALID) call ieee_set_halting_mode(ieee_invalid,.false.)
-       ENDIF
-       CALL SGEMM('N','N',KDGLU,KIFC,ILA,1.0_JPRB,S%FA(KMLOC)%RPNMA,KDGLU,&
-            &ZBA,ILA,0._JPRB,ZC,KDGLU)
-       if (LL_IEEE_HALT .and. HALT_INVALID) call ieee_set_halting_mode(ieee_invalid,.true.)
-=======
-       LL_HALT_INVALID = .false.
-       IF (L_IEEE_HALT) THEN
           call ieee_get_halting_mode(ieee_invalid,LL_HALT_INVALID)
           if (LL_HALT_INVALID) call ieee_set_halting_mode(ieee_invalid,.false.)
        ENDIF
        CALL SGEMM('N','N',KDGLU,KIFC,ILA,1.0_JPRB,S%FA(KMLOC)%RPNMA,KDGLU,&
             &ZBA,ILA,0._JPRB,ZC,KDGLU)
-       if (L_IEEE_HALT .and. LL_HALT_INVALID) call ieee_set_halting_mode(ieee_invalid,.true.)
->>>>>>> b26e5aae
+       if (LL_IEEE_HALT .and. LL_HALT_INVALID) call ieee_set_halting_mode(ieee_invalid,.true.)
     ENDIF
     IF (LHOOK) CALL DR_HOOK('LEINV_'//CLX//'GEMM_1',1,ZHOOK_HANDLE)
   
@@ -195,24 +177,13 @@
        CALL DGEMM('N','N',KDGLU,KIFC,ILS,1.0_JPRB,S%FA(KMLOC)%RPNMS,KDGLU,&
             &ZBS,ILS,0._JPRB,ZC,KDGLU)
     ELSE
-<<<<<<< HEAD
        IF (LL_IEEE_HALT) THEN
-          call ieee_get_halting_mode(ieee_invalid,HALT_INVALID)
-          if (HALT_INVALID) call ieee_set_halting_mode(ieee_invalid,.false.)
-       ENDIF
-       CALL SGEMM('N','N',KDGLU,KIFC,ILS,1.0_JPRB,S%FA(KMLOC)%RPNMS,KDGLU,&
-            &ZBS,ILS,0._JPRB,ZC,KDGLU)
-       if (LL_IEEE_HALT .and. HALT_INVALID) call ieee_set_halting_mode(ieee_invalid,.true.)
-=======
-       LL_HALT_INVALID = .false.
-       IF (L_IEEE_HALT) THEN
           call ieee_get_halting_mode(ieee_invalid,LL_HALT_INVALID)
           if (LL_HALT_INVALID) call ieee_set_halting_mode(ieee_invalid,.false.)
        ENDIF
        CALL SGEMM('N','N',KDGLU,KIFC,ILS,1.0_JPRB,S%FA(KMLOC)%RPNMS,KDGLU,&
             &ZBS,ILS,0._JPRB,ZC,KDGLU)
-       if (L_IEEE_HALT .and. LL_HALT_INVALID) call ieee_set_halting_mode(ieee_invalid,.true.)
->>>>>>> b26e5aae
+       if (LL_IEEE_HALT .and. LL_HALT_INVALID) call ieee_set_halting_mode(ieee_invalid,.true.)
     ENDIF
     IF (LHOOK) CALL DR_HOOK('LEINV_'//CLX//'GEMM_2',1,ZHOOK_HANDLE)
     
