--- conflicted
+++ resolved
@@ -51,19 +51,8 @@
 INTEGER(KIND=JPIM),INTENT(IN) :: KFIELDS,KGL
 REAL(KIND=JPRB), INTENT(OUT)  :: PREEL(:,:)
 
-<<<<<<< HEAD
 INTEGER(KIND=JPIM) :: IGLG,IST,ILEN,IJUMP,JJ,JF,IST1
 INTEGER(KIND=JPIM) :: IOFF,IRLEN,ICLEN, ITYPE
-=======
-REAL(KIND=JPRB), POINTER :: ZFFT(:,:)
-REAL(KIND=JPRB), POINTER :: ZFFT1(:)
-TYPE(C_PTR) :: ZFFTP, ZFFT1P
-INTEGER(KIND=JPIM) :: IGLG,IST,ILEN,IJUMP,JJ,JF,IST1
-INTEGER(KIND=JPIM) :: IOFF,IRLEN,ICLEN
-INTEGER(KIND=JPIB) :: IPLAN_C2R
-INTEGER(KIND=JPIB) :: IPLAN_C2R1
-LOGICAL :: LL_ALL=.FALSE. ! T=do kfields ffts in one batch, F=do kfields ffts one at a time
->>>>>>> 33019382
 
 !     ------------------------------------------------------------------
 
@@ -88,43 +77,9 @@
      &T%NFAX(1,KGL),KFIELDS,IJUMP,IRLEN,KFIELDS,1)
 #ifdef WITH_FFTW
   ELSEIF( TW%LFFTW )THEN
-<<<<<<< HEAD
     ICLEN=(IRLEN/2+1)*2
     ITYPE=1
-    CALL EXEC_FFTW(ITYPE,IRLEN,ICLEN,IOFF,KFIELDS,PREEL)
-=======
-    IF( LL_ALL )THEN
-      CALL CREATE_PLAN_FFTW(IPLAN_C2R,1,IRLEN,KFIELDS)
-      ZFFTP=FFTW_ALLOC_COMPLEX(INT(ICLEN/2*KFIELDS,C_SIZE_T))
-      CALL C_F_POINTER(ZFFTP,ZFFT,[ICLEN,KFIELDS])
-      DO JF=1,KFIELDS
-        DO JJ=1,ICLEN
-          ZFFT(JJ,JF) =PREEL(JF,IOFF+JJ-1)
-        ENDDO
-      ENDDO
-      CALL DFFTW_EXECUTE_DFT_C2R(IPLAN_C2R,ZFFT,ZFFT)
-      DO JJ=1,IRLEN
-        DO JF=1,KFIELDS
-          PREEL(JF,IOFF+JJ-1)=ZFFT(JJ,JF)
-        ENDDO
-      ENDDO
-      CALL FFTW_FREE(ZFFTP)
-    ELSE
-      CALL CREATE_PLAN_FFTW(IPLAN_C2R1,1,IRLEN,1)
-      ZFFT1P=FFTW_ALLOC_COMPLEX(INT(ICLEN/2,C_SIZE_T))
-      CALL C_F_POINTER(ZFFT1P,ZFFT1,[ICLEN])
-      DO JF=1,KFIELDS
-        DO JJ=1,ICLEN
-          ZFFT1(JJ) =PREEL(JF,IOFF+JJ-1)
-        ENDDO
-        CALL DFFTW_EXECUTE_DFT_C2R(IPLAN_C2R1,ZFFT1,ZFFT1)
-        DO JJ=1,IRLEN
-          PREEL(JF,IOFF+JJ-1)=ZFFT1(JJ)
-        ENDDO
-      ENDDO
-      CALL FFTW_FREE(ZFFT1P)
-    ENDIF
->>>>>>> 33019382
+    CALL EXEC_FFTW(ITYPE,IRLEN,ICLEN,IOFF,KFIELDS,LL_ALL,PREEL)
 #endif
   ELSE
     CALL ABORT_TRANS('FTINV: NO FFT PACKAGE SELECTED')
