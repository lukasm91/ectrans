--- conflicted
+++ resolved
@@ -48,20 +48,13 @@
 
 IMPLICIT NONE
 
+#include "fftw3.f03.h"
+
 INTEGER(KIND=JPIM),INTENT(IN)  :: KFIELDS,KGL
 REAL(KIND=JPRB), INTENT(INOUT) :: PREEL(:,:)
 
-REAL(KIND=JPRB), POINTER :: ZFFT(:,:)
-REAL(KIND=JPRB), POINTER :: ZFFT1(:)
-TYPE(C_PTR) :: ZFFTP, ZFFT1P
 INTEGER(KIND=JPIM) :: IGLG,IST,ILEN,IJUMP,JJ,JF,ILOEN
-<<<<<<< HEAD
 INTEGER(KIND=JPIM) :: IOFF,IRLEN,ICLEN, ITYPE
-=======
-INTEGER(KIND=JPIM) :: IOFF,IRLEN,ICLEN
-INTEGER(KIND=JPIB) :: IPLAN_C2R
-INTEGER(KIND=JPIB) :: IPLAN_C2R1
->>>>>>> 33019382
 REAL(KIND=JPRB) :: ZMUL
 LOGICAL :: LL_ALL=.FALSE. ! T=do kfields ffts in one batch, F=do kfields ffts one at a time
 !     ------------------------------------------------------------------
@@ -87,41 +80,7 @@
 ELSEIF( TW%LFFTW )THEN
   IRLEN=G%NLOEN(IGLG)+R%NNOEXTZL
   ICLEN=(IRLEN/2+1)*2
-<<<<<<< HEAD
-  CALL EXEC_FFTW(ITYPE,IRLEN,ICLEN,IOFF,KFIELDS,PREEL)
-=======
-  IF( LL_ALL )THEN
-    CALL CREATE_PLAN_FFTW(IPLAN_C2R,1,IRLEN,KFIELDS)
-    ZFFTP=FFTW_ALLOC_COMPLEX(INT(ICLEN/2*KFIELDS,C_SIZE_T))
-    CALL C_F_POINTER(ZFFTP,ZFFT,[ICLEN,KFIELDS])
-    DO JF=1,KFIELDS
-      DO JJ=1,ICLEN
-        ZFFT(JJ,JF) =PREEL(JF,IOFF+JJ)
-      ENDDO
-    ENDDO
-    CALL DFFTW_EXECUTE_DFT_C2R(IPLAN_C2R,ZFFT,ZFFT)
-    DO JJ=1,IRLEN
-      DO JF=1,KFIELDS
-        PREEL(JF,IOFF+JJ)=ZFFT(JJ,JF)
-      ENDDO
-    ENDDO
-    CALL FFTW_FREE(ZFFTP)
-  ELSE
-    CALL CREATE_PLAN_FFTW(IPLAN_C2R1,1,IRLEN,1)
-    ZFFT1P=FFTW_ALLOC_COMPLEX(INT(ICLEN/2,C_SIZE_T))
-    CALL C_F_POINTER(ZFFT1P,ZFFT1,[ICLEN])
-    DO JF=1,KFIELDS
-      DO JJ=1,ICLEN
-        ZFFT1(JJ) =PREEL(JF,IOFF+JJ)
-      ENDDO
-      CALL DFFTW_EXECUTE_DFT_C2R(IPLAN_C2R1,ZFFT1,ZFFT1)
-      DO JJ=1,IRLEN
-        PREEL(JF,IOFF+JJ)=ZFFT1(JJ)
-      ENDDO
-    ENDDO
-    CALL FFTW_FREE(ZFFT1P)
-  ENDIF
->>>>>>> 33019382
+  CALL EXEC_FFTW(ITYPE,IRLEN,ICLEN,IOFF,KFIELDS,LL_ALL,PREEL)
 #endif
 ELSE
   CALL ABORT_TRANS('FTDIRAD: NO FFT PACKAGE SELECTED')
