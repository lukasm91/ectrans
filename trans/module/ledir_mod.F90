--- conflicted
+++ resolved
@@ -76,13 +76,9 @@
 INTEGER(KIND=JPIM) :: IA, ILA, ILS, IS, ISKIP, ISL, IF, J, JK
 INTEGER(KIND=JPIM) :: ITHRESHOLD
 REAL(KIND=JPRB)    :: ZB(KDGLU,KIFC), ZCA((R%NTMAX-KM+2)/2,KIFC), ZCS((R%NTMAX-KM+3)/2,KIFC)
-<<<<<<< HEAD
 LOGICAL :: HALT_INVALID
-
-=======
-LOGICAL :: LLDOUBLE
+LOGICAL, PARAMETER :: LLDOUBLE = (JPRB == JPRD)
 CHARACTER(LEN=1) :: CLX
->>>>>>> 5f302354
 REAL(KIND=JPRB) :: ZHOOK_HANDLE
 
 !     ------------------------------------------------------------------
@@ -92,7 +88,6 @@
 
 !*       1.1      PREPARATIONS.
 
-LLDOUBLE = (JPRB == JPRD)
 CLX = 'S'
 IF (LLDOUBLE) CLX = 'D'
 
@@ -126,19 +121,14 @@
 
     IF (LHOOK) CALL DR_HOOK('LEDIR_'//CLX//'GEMM_1',0,ZHOOK_HANDLE)
     IF (LLDOUBLE) THEN
-       CALL DGEMM('T','N',ILA,KIFC,KDGLU,1.0_JPRD,S%FA(KMLOC)%RPNMA,KDGLU,&
-            &ZB,KDGLU,0._JPRD,ZCA,ILA)
+       CALL DGEMM('T','N',ILA,KIFC,KDGLU,1.0_JPRB,S%FA(KMLOC)%RPNMA,KDGLU,&
+            &ZB,KDGLU,0._JPRB,ZCA,ILA)
     ELSE
-<<<<<<< HEAD
        call ieee_get_halting_mode(ieee_invalid,HALT_INVALID)
        if (HALT_INVALID) call ieee_set_halting_mode(ieee_invalid,.false.)
        CALL SGEMM('T','N',ILA,KIFC,KDGLU,1.0_JPRB,S%FA(KMLOC)%RPNMA,KDGLU,&
             &ZB,KDGLU,0._JPRB,ZCA,ILA)
        if (HALT_INVALID) call ieee_set_halting_mode(ieee_invalid,.true.)
-=======
-       CALL SGEMM('T','N',ILA,KIFC,KDGLU,1.0_JPRB,S%FA(KMLOC)%RPNMA,KDGLU,&
-            &ZB,KDGLU,0._JPRB,ZCA,ILA)
->>>>>>> 5f302354
     ENDIF
     IF (LHOOK) CALL DR_HOOK('LEDIR_'//CLX//'GEMM_1',1,ZHOOK_HANDLE)
 
@@ -173,19 +163,14 @@
 
     IF (LHOOK) CALL DR_HOOK('LEDIR_'//CLX//'GEMM_2',0,ZHOOK_HANDLE)
     IF (LLDOUBLE) THEN
-       CALL DGEMM('T','N',ILS,KIFC,KDGLU,1.0_JPRD,S%FA(KMLOC)%RPNMS,KDGLU,&
-            &ZB,KDGLU,0._JPRD,ZCS,ILS)
+       CALL DGEMM('T','N',ILS,KIFC,KDGLU,1.0_JPRB,S%FA(KMLOC)%RPNMS,KDGLU,&
+            &ZB,KDGLU,0._JPRB,ZCS,ILS)
     ELSE
-<<<<<<< HEAD
        call ieee_get_halting_mode(ieee_invalid,HALT_INVALID)
        if (HALT_INVALID) call ieee_set_halting_mode(ieee_invalid,.false.)
        CALL SGEMM('T','N',ILS,KIFC,KDGLU,1.0_JPRB,S%FA(KMLOC)%RPNMS,KDGLU,&
             &ZB,KDGLU,0._JPRB,ZCS,ILS)
        if (HALT_INVALID) call ieee_set_halting_mode(ieee_invalid,.true.)
-=======
-       CALL SGEMM('T','N',ILS,KIFC,KDGLU,1.0_JPRB,S%FA(KMLOC)%RPNMS,KDGLU,&
-            &ZB,KDGLU,0._JPRB,ZCS,ILS)
->>>>>>> 5f302354
     ENDIF
     IF (LHOOK) CALL DR_HOOK('LEDIR_'//CLX//'GEMM_2',1,ZHOOK_HANDLE)
     
