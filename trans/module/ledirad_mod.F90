MODULE LEDIRAD_MOD
CONTAINS
SUBROUTINE LEDIRAD(KM,KMLOC,KFC,KIFC,KDGLU,KLED2,PAIA,PSIA,POA1)

!**** *LEDIRAD* - Direct Legendre transform.

!     Purpose.
!     --------
!        Direct Legendre tranform of state variables.

!**   Interface.
!     ----------
!        CALL LEDIRAD(...)

!        Explicit arguments :  KM - zonal wavenumber
!        --------------------  KFC - number of field to transform
!                              PAIA - antisymmetric part of Fourier
!                              fields for zonal wavenumber KM
!                              PSIA - symmetric part of Fourier
!                              fields for zonal wavenumber KM
!                              POA1 -  spectral
!                              fields for zonal wavenumber KM
!                              PLEPO - Legendre polonomials

!        Implicit arguments :  None.
!        --------------------

!     Method.
!     -------

!     Externals.   MXMAOP - matrix multiply
!     ----------

!     Reference.
!     ----------
!        ECMWF Research Department documentation of the IFS

!     Author.
!     -------
!        Mats Hamrud and Philippe Courtier  *ECMWF*

!     Modifications.
!     --------------
!        Original : 88-01-28
!        Modified : 91-07-01 Philippe Courtier/Mats Hamrud - Rewrite
!                            for uv formulation
!        Modified : 93-03-19 D. Giard - NTMAX instead of NSMAX
!        Modified : 04/06/99 D.Salmond : change order of AIA and SIA
!        Modified ! 16/10/12 J.Hague : DR_HOOK round calls to DGEMM:
!     ------------------------------------------------------------------

USE PARKIND1  ,ONLY : JPIM     ,JPRB     ,JPRD
USE YOMHOOK   ,ONLY : LHOOK,   DR_HOOK

USE TPM_DIM         ,ONLY : R
USE TPM_GEOMETRY    ,ONLY : G
!USE TPM_TRANS
!
USE TPM_FLT
USE TPM_FIELDS
USE TPM_DISTR
USE BUTTERFLY_ALG_MOD

IMPLICIT NONE


!     DUMMY ARGUMENTS
INTEGER(KIND=JPIM), INTENT(IN)  :: KM
INTEGER(KIND=JPIM), INTENT(IN)  :: KMLOC
INTEGER(KIND=JPIM), INTENT(IN)  :: KFC
INTEGER(KIND=JPIM), INTENT(IN)  :: KIFC
INTEGER(KIND=JPIM), INTENT(IN)  :: KDGLU
INTEGER(KIND=JPIM), INTENT(IN)  :: KLED2

REAL(KIND=JPRB),    INTENT(OUT)  :: PSIA(:,:),   PAIA(:,:)
REAL(KIND=JPRB),    INTENT(IN)   :: POA1(:,:)

INTEGER(KIND=JPIM) :: IA, ILA, ILS, IS, ISKIP, ISL, J, JK,JGL,J1
INTEGER(KIND=JPIM) :: IF,ITHRESHOLD
REAL(KIND=JPRB)    :: ZB(KDGLU,KIFC), ZCA((R%NTMAX-KM+2)/2,KIFC), ZCS((R%NTMAX-KM+3)/2,KIFC)
<<<<<<< HEAD

LOGICAL, PARAMETER :: LLDOUBLE = JPRD == JPRB

=======
LOGICAL :: LLDOUBLE
CHARACTER(LEN=1) :: CLX
>>>>>>> 5f302354
REAL(KIND=JPRB) :: ZHOOK_HANDLE

!     ------------------------------------------------------------------

!*       1.       PERFORM LEGENDRE TRANFORM.
!                 --------------------------

!*       1.1      PREPARATIONS.

LLDOUBLE = (JPRB == JPRD)
CLX = 'S'
IF (LLDOUBLE) CLX = 'D'

IA  = 1+MOD(R%NTMAX-KM+2,2)
IS  = 1+MOD(R%NTMAX-KM+1,2)
ILA = (R%NTMAX-KM+2)/2
ILS = (R%NTMAX-KM+3)/2
ISL = MAX(R%NDGNH-G%NDGLU(KM)+1,1)

IF(KM == 0)THEN
  ISKIP = 2
  DO JGL=ISL,R%NDGNH
    DO J1=2,KFC,2
      PSIA(J1,JGL)=0.0_JPRB
      PAIA(J1,JGL)=0.0_JPRB
    ENDDO
  ENDDO
ELSE
  ISKIP = 1
ENDIF


IF (KIFC > 0 .AND. KDGLU > 0 ) THEN

  ITHRESHOLD=S%ITHRESHOLD
 
!*       1. ANTISYMMETRIC PART.

  IF=0
  DO JK=1,KFC,ISKIP
    IF=IF+1
    DO J=1,ILA
      ZCA(J,IF) = POA1(IA+(J-1)*2,JK) 
    ENDDO
  ENDDO
  
  IF(ILA <= ITHRESHOLD .OR. .NOT.S%LUSEFLT) THEN
<<<<<<< HEAD

    IF (LHOOK) CALL DR_HOOK('LE_DGEMM',0,ZHOOK_HANDLE)
    IF (LLDOUBLE) THEN
      CALL DGEMM('N','N',KDGLU,KIFC,ILA,1.0_JPRB,S%FA(KMLOC)%RPNMA,KDGLU,&
       &ZCA,ILA,0._JPRB,ZB,KDGLU)
    ELSE
      CALL SGEMM('N','N',KDGLU,KIFC,ILA,1.0_JPRB,S%FA(KMLOC)%RPNMA,KDGLU,&
       &ZCA,ILA,0._JPRB,ZB,KDGLU)
    ENDIF
    IF (LHOOK) CALL DR_HOOK('LE_DGEMM',1,ZHOOK_HANDLE)
=======
     IF (LHOOK) CALL DR_HOOK('LE_'//CLX//'GEMM_1',0,ZHOOK_HANDLE)
     IF(LLDOUBLE)THEN
        CALL DGEMM('N','N',KDGLU,KIFC,ILA,1.0_JPRD,S%FA(KMLOC)%RPNMA,KDGLU,&
             &ZCA,ILA,0._JPRD,ZB,KDGLU)
     ELSE
        CALL SGEMM('N','N',KDGLU,KIFC,ILA,1.0_JPRB,S%FA(KMLOC)%RPNMA,KDGLU,&
             &ZCA,ILA,0._JPRB,ZB,KDGLU)
     END IF
     IF (LHOOK) CALL DR_HOOK('LE_'//CLX//'GEMM_1',1,ZHOOK_HANDLE)
>>>>>>> 5f302354

  ELSE

    CALL MULT_BUTM('N',S%FA(KMLOC)%YBUT_STRUCT_A,KIFC,ZCA,ZB)

  ENDIF

  IF=0
  DO JK=1,KFC,ISKIP
    IF=IF+1
    DO J=1,KDGLU
      PAIA(JK,ISL+J-1) = ZB(J,IF)*F%RW(ISL+J-1)
    ENDDO
  ENDDO

  
!*       1.3      SYMMETRIC PART.

  IF=0
  DO JK=1,KFC,ISKIP
    IF=IF+1
    DO J=1,ILS
      ZCS(J,IF) = POA1(IS+(J-1)*2,JK)
    ENDDO
  ENDDO
  
  
  IF(ILS <= ITHRESHOLD .OR. .NOT.S%LUSEFLT) THEN

<<<<<<< HEAD
    IF (LHOOK) CALL DR_HOOK('LE_DGEMM',0,ZHOOK_HANDLE)
    IF (LLDOUBLE) THEN
      CALL DGEMM('N','N',KDGLU,KIFC,ILS,1.0_JPRB,S%FA(KMLOC)%RPNMS,KDGLU,&
       &ZCS,ILS,0._JPRB,ZB,KDGLU)  
    ELSE
      CALL SGEMM('N','N',KDGLU,KIFC,ILS,1.0_JPRB,S%FA(KMLOC)%RPNMS,KDGLU,&
       &ZCS,ILS,0._JPRB,ZB,KDGLU)
    ENDIF
    IF (LHOOK) CALL DR_HOOK('LE_DGEMM',1,ZHOOK_HANDLE)
=======
    IF (LHOOK) CALL DR_HOOK('LE_'//CLX//'GEMM_2',0,ZHOOK_HANDLE)
    IF(LLDOUBLE)THEN
       CALL DGEMM('N','N',KDGLU,KIFC,ILS,1.0_JPRD,S%FA(KMLOC)%RPNMS,KDGLU,&
            &ZCS,ILS,0._JPRD,ZB,KDGLU)
    ELSE
       CALL SGEMM('N','N',KDGLU,KIFC,ILS,1.0_JPRB,S%FA(KMLOC)%RPNMS,KDGLU,&
            &ZCS,ILS,0._JPRB,ZB,KDGLU)

    END IF
    IF (LHOOK) CALL DR_HOOK('LE_'//CLX//'GEMM_2',1,ZHOOK_HANDLE)
>>>>>>> 5f302354
    
  ELSE

    CALL MULT_BUTM('N',S%FA(KMLOC)%YBUT_STRUCT_S,KIFC,ZCS,ZB)
    
  ENDIF

  IF=0
  DO JK=1,KFC,ISKIP
    IF=IF+1
    DO J=1,KDGLU
      PSIA(JK,ISL+J-1) = ZB(J,IF)*F%RW(ISL+J-1)
    ENDDO
  ENDDO
  
ENDIF

!     ------------------------------------------------------------------

END SUBROUTINE LEDIRAD
END MODULE LEDIRAD_MOD<|MERGE_RESOLUTION|>--- conflicted
+++ resolved
@@ -78,14 +78,8 @@
 INTEGER(KIND=JPIM) :: IA, ILA, ILS, IS, ISKIP, ISL, J, JK,JGL,J1
 INTEGER(KIND=JPIM) :: IF,ITHRESHOLD
 REAL(KIND=JPRB)    :: ZB(KDGLU,KIFC), ZCA((R%NTMAX-KM+2)/2,KIFC), ZCS((R%NTMAX-KM+3)/2,KIFC)
-<<<<<<< HEAD
-
-LOGICAL, PARAMETER :: LLDOUBLE = JPRD == JPRB
-
-=======
-LOGICAL :: LLDOUBLE
+LOGICAL, PARAMETER :: LLDOUBLE = (JPRD == JPRB)
 CHARACTER(LEN=1) :: CLX
->>>>>>> 5f302354
 REAL(KIND=JPRB) :: ZHOOK_HANDLE
 
 !     ------------------------------------------------------------------
@@ -95,7 +89,6 @@
 
 !*       1.1      PREPARATIONS.
 
-LLDOUBLE = (JPRB == JPRD)
 CLX = 'S'
 IF (LLDOUBLE) CLX = 'D'
 
@@ -133,28 +126,15 @@
   ENDDO
   
   IF(ILA <= ITHRESHOLD .OR. .NOT.S%LUSEFLT) THEN
-<<<<<<< HEAD
-
-    IF (LHOOK) CALL DR_HOOK('LE_DGEMM',0,ZHOOK_HANDLE)
-    IF (LLDOUBLE) THEN
-      CALL DGEMM('N','N',KDGLU,KIFC,ILA,1.0_JPRB,S%FA(KMLOC)%RPNMA,KDGLU,&
-       &ZCA,ILA,0._JPRB,ZB,KDGLU)
-    ELSE
-      CALL SGEMM('N','N',KDGLU,KIFC,ILA,1.0_JPRB,S%FA(KMLOC)%RPNMA,KDGLU,&
-       &ZCA,ILA,0._JPRB,ZB,KDGLU)
-    ENDIF
-    IF (LHOOK) CALL DR_HOOK('LE_DGEMM',1,ZHOOK_HANDLE)
-=======
      IF (LHOOK) CALL DR_HOOK('LE_'//CLX//'GEMM_1',0,ZHOOK_HANDLE)
      IF(LLDOUBLE)THEN
-        CALL DGEMM('N','N',KDGLU,KIFC,ILA,1.0_JPRD,S%FA(KMLOC)%RPNMA,KDGLU,&
-             &ZCA,ILA,0._JPRD,ZB,KDGLU)
+        CALL DGEMM('N','N',KDGLU,KIFC,ILA,1.0_JPRB,S%FA(KMLOC)%RPNMA,KDGLU,&
+             &ZCA,ILA,0._JPRB,ZB,KDGLU)
      ELSE
         CALL SGEMM('N','N',KDGLU,KIFC,ILA,1.0_JPRB,S%FA(KMLOC)%RPNMA,KDGLU,&
              &ZCA,ILA,0._JPRB,ZB,KDGLU)
      END IF
      IF (LHOOK) CALL DR_HOOK('LE_'//CLX//'GEMM_1',1,ZHOOK_HANDLE)
->>>>>>> 5f302354
 
   ELSE
 
@@ -184,28 +164,16 @@
   
   IF(ILS <= ITHRESHOLD .OR. .NOT.S%LUSEFLT) THEN
 
-<<<<<<< HEAD
-    IF (LHOOK) CALL DR_HOOK('LE_DGEMM',0,ZHOOK_HANDLE)
-    IF (LLDOUBLE) THEN
-      CALL DGEMM('N','N',KDGLU,KIFC,ILS,1.0_JPRB,S%FA(KMLOC)%RPNMS,KDGLU,&
-       &ZCS,ILS,0._JPRB,ZB,KDGLU)  
-    ELSE
-      CALL SGEMM('N','N',KDGLU,KIFC,ILS,1.0_JPRB,S%FA(KMLOC)%RPNMS,KDGLU,&
-       &ZCS,ILS,0._JPRB,ZB,KDGLU)
-    ENDIF
-    IF (LHOOK) CALL DR_HOOK('LE_DGEMM',1,ZHOOK_HANDLE)
-=======
     IF (LHOOK) CALL DR_HOOK('LE_'//CLX//'GEMM_2',0,ZHOOK_HANDLE)
     IF(LLDOUBLE)THEN
-       CALL DGEMM('N','N',KDGLU,KIFC,ILS,1.0_JPRD,S%FA(KMLOC)%RPNMS,KDGLU,&
-            &ZCS,ILS,0._JPRD,ZB,KDGLU)
+       CALL DGEMM('N','N',KDGLU,KIFC,ILS,1.0_JPRB,S%FA(KMLOC)%RPNMS,KDGLU,&
+            &ZCS,ILS,0._JPRB,ZB,KDGLU)
     ELSE
        CALL SGEMM('N','N',KDGLU,KIFC,ILS,1.0_JPRB,S%FA(KMLOC)%RPNMS,KDGLU,&
             &ZCS,ILS,0._JPRB,ZB,KDGLU)
 
     END IF
     IF (LHOOK) CALL DR_HOOK('LE_'//CLX//'GEMM_2',1,ZHOOK_HANDLE)
->>>>>>> 5f302354
     
   ELSE
 
